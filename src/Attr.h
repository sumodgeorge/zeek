--- conflicted
+++ resolved
@@ -30,10 +30,7 @@
 	ATTR_TYPE_COLUMN,	// for input framework
 	ATTR_TRACKED,	// hidden attribute, tracked by NotifierRegistry
 	ATTR_ON_CHANGE, // for table change tracking
-<<<<<<< HEAD
 	ATTR_BROKER_STORE, // for broker-store backed tables
-=======
->>>>>>> aafced6b
 	ATTR_DEPRECATED,
 #define NUM_ATTRS (int(ATTR_DEPRECATED) + 1)
 } attr_tag;
