--- conflicted
+++ resolved
@@ -81,32 +81,20 @@
 bool LogField::Read(SerializationFormat* fmt)
 	{
 	int t;
-<<<<<<< HEAD
-	int it;
+	int st;
 
 	bool success = (fmt->Read(&name, "name") && fmt->Read(&secondary_name, "secondary_name") && 
-			fmt->Read(&t, "type") && fmt->Read(&it, "subtype") );
-	type = (TypeTag) t;
-	subtype = (TypeTag) it;
-=======
-	int st;
-
-	bool success = (fmt->Read(&name, "name") && fmt->Read(&t, "type") && fmt->Read(&st, "subtype") );
+			fmt->Read(&t, "type") && fmt->Read(&st, "subtype") );
 	type = (TypeTag) t;
 	subtype = (TypeTag) st;
->>>>>>> 43124d4b
 
 	return success;
 	}
 
 bool LogField::Write(SerializationFormat* fmt) const
 	{
-<<<<<<< HEAD
 	return (fmt->Write(name, "name") && fmt->Write(secondary_name, "secondary_name") && fmt->Write((int)type, "type") && 
 			fmt->Write((int)subtype, "subtype"));
-=======
-	return (fmt->Write(name, "name") && fmt->Write((int)type, "type") && fmt->Write((int)subtype, "subtype"));
->>>>>>> 43124d4b
 	}
 
 LogVal::~LogVal()
