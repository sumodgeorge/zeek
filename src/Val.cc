// $Id: Val.cc 6945 2009-11-27 19:25:10Z vern $
//
// See the file "COPYING" in the main distribution directory for copyright.

#include "config.h"

#include <sys/types.h>
#include <sys/param.h>

#include <netinet/in.h>
#include <netdb.h>
#include <unistd.h>

#include <stdio.h>
#include <stdlib.h>

#include "Val.h"
#include "Net.h"
#include "File.h"
#include "Func.h"
#include "RE.h"
#include "Scope.h"
#include "NetVar.h"
#include "Expr.h"
#include "Serializer.h"
#include "RemoteSerializer.h"
#include "PrefixTable.h"
#include "Conn.h"
#include "Logger.h"


Val::Val(Func* f)
	{
	val.func_val = f;
	type = f->FType()->Ref();
	attribs = 0;
#ifdef DEBUG
	bound_id = 0;
#endif
	}

Val::Val(BroFile* f)
	{
	static FileType* string_file_type = 0;
	if ( ! string_file_type )
		string_file_type = new FileType(base_type(TYPE_STRING));

	val.file_val = f;

	assert(f->FType()->Tag() == TYPE_STRING);
	type = string_file_type->Ref();

	attribs = 0;
#ifdef DEBUG
	bound_id = 0;
#endif
	}

Val::~Val()
	{
	if ( type->InternalType() == TYPE_INTERNAL_STRING )
		delete val.string_val;

	else if ( type->Tag() == TYPE_FILE )
		Unref(val.file_val);

	Unref(type);
#ifdef DEBUG
	Unref(bound_id);
#endif
	}

Val* Val::Clone() const
	{
	SerializationFormat* form = new BinarySerializationFormat();
	form->StartWrite();

	CloneSerializer ss(form);
	SerialInfo sinfo(&ss);
	sinfo.cache = false;

	this->Serialize(&sinfo);
	char* data;
	uint32 len = form->EndWrite(&data);
	form->StartRead(data, len);

	UnserialInfo uinfo(&ss);
	uinfo.cache = false;
	Val* clone = Unserialize(&uinfo, type);

	delete [] data;

	return clone;
	}

bool Val::Serialize(SerialInfo* info) const
	{
	return SerialObj::Serialize(info);
	}

Val* Val::Unserialize(UnserialInfo* info, TypeTag type, const BroType* exact_type)
	{
	Val* v = (Val*) SerialObj::Unserialize(info, SER_VAL);
	if ( ! v )
		return 0;

	if ( type != TYPE_ANY && (v->Type()->Tag() != type
		|| (exact_type && ! same_type(exact_type, v->Type()))) )
		{
		info->s->Error("type mismatch for value");
		Unref(v);
		return 0;
		}

	// For MutableVals, we may get a value which, by considering the
	// globally unique ID, we already know. To keep references correct,
	// we have to bind to the local version. (FIXME: This is not the
	// nicest solution.  Ideally, DoUnserialize() should be able to pass
	// us an alternative ptr to the correct object.)
	if ( v->IsMutableVal() )
		{
		MutableVal* mv = v->AsMutableVal();
		if ( mv->HasUniqueID() )
			{
			ID* current =
				global_scope()->Lookup(mv->UniqueID()->Name());

			if ( current && current != mv->UniqueID() )
				{
				DBG_LOG(DBG_STATE, "binding to already existing ID %s\n", current->Name());
				assert(current->ID_Val());

				// Need to unset the ID here.  Otherwise,
				// when the SerializationCache destroys
				// the value, the global name will disappear.
				mv->SetID(0);
				Unref(v);
				return current->ID_Val()->Ref();
				}
			}
		}

	// An enum may be bound to a different internal number remotely than we
	// do for the same identifier. Check if this is the case, and, if yes,
	// rebind to our value.
	if ( v->Type()->Tag() == TYPE_ENUM )
		{
		int rv = v->AsEnum();
		EnumType* rt = v->Type()->AsEnumType();

		const char* name = rt->Lookup(rv);
		if ( name )
			{
			// See if we know the enum locally.
			ID* local = global_scope()->Lookup(name);
			if ( local && local->IsEnumConst() )
				{
				EnumType* lt = local->Type()->AsEnumType();
				int lv = lt->Lookup(local->ModuleName(),
							local->Name());

				// Compare.
				if ( rv != lv )
					{
					// Different, so let's bind the val
					// to the local type.
					v->val.int_val = lv;
					Unref(rt);
					v->type = lt;
					::Ref(lt);
					}
				}
			}

		}

	return v;
	}

IMPLEMENT_SERIAL(Val, SER_VAL);

bool Val::DoSerialize(SerialInfo* info) const
	{
	DO_SERIALIZE(SER_VAL, BroObj);

	if ( ! type->Serialize(info) )
		return false;

	SERIALIZE_OPTIONAL(attribs);

	switch ( type->InternalType() ) {
	case TYPE_INTERNAL_VOID:
		info->s->Error("type is void");
		return false;

	case TYPE_INTERNAL_INT:
		return SERIALIZE(val.int_val);

	case TYPE_INTERNAL_UNSIGNED:
		return SERIALIZE(val.uint_val);

	case TYPE_INTERNAL_DOUBLE:
		return SERIALIZE(val.double_val);

	case TYPE_INTERNAL_STRING:
		return SERIALIZE_STR((const char*) val.string_val->Bytes(),
				val.string_val->Len());

	case TYPE_INTERNAL_ADDR:
		return SERIALIZE(NUM_ADDR_WORDS)
#ifdef BROv6
			&& SERIALIZE(uint32(ntohl(val.addr_val[0])))
			&& SERIALIZE(uint32(ntohl(val.addr_val[1])))
			&& SERIALIZE(uint32(ntohl(val.addr_val[2])))
			&& SERIALIZE(uint32(ntohl(val.addr_val[3])));
#else
			&& SERIALIZE(uint32(ntohl(val.addr_val)));
#endif

	case TYPE_INTERNAL_SUBNET:
		return info->s->WriteOpenTag("subnet")
			&& SERIALIZE(NUM_ADDR_WORDS)
#ifdef BROv6
			&& SERIALIZE(uint32(ntohl(val.subnet_val.net[0])))
			&& SERIALIZE(uint32(ntohl(val.subnet_val.net[1])))
			&& SERIALIZE(uint32(ntohl(val.subnet_val.net[2])))
			&& SERIALIZE(uint32(ntohl(val.subnet_val.net[3])))
#else
			&& SERIALIZE(uint32(ntohl(val.subnet_val.net)))
#endif
			&& SERIALIZE(val.subnet_val.width)
			&& info->s->WriteCloseTag("subnet");

	case TYPE_INTERNAL_OTHER:
		// Derived classes are responsible for this.
		// Exception: Functions and files. There aren't any derived
		// classes.
		if ( type->Tag() == TYPE_FUNC )
			if ( ! AsFunc()->Serialize(info) )
				return false;

		if ( type->Tag() == TYPE_FILE )
			if ( ! AsFile()->Serialize(info) )
				return false;
		return true;

	case TYPE_INTERNAL_ERROR:
		info->s->Error("type is error");
		return false;

	default:
		info->s->Error("type is out of range");
		return false;
	}

	internal_error("should not be reached");
	return false;
	}

bool Val::DoUnserialize(UnserialInfo* info)
	{
	DO_UNSERIALIZE(BroObj);

	if ( type )
		Unref(type);

	if ( ! (type = BroType::Unserialize(info)) )
		return false;

	UNSERIALIZE_OPTIONAL(attribs,
		(RecordVal*) Val::Unserialize(info, TYPE_RECORD));

	switch ( type->InternalType() ) {
	case TYPE_INTERNAL_VOID:
		info->s->Error("type is void");
		return false;

	case TYPE_INTERNAL_INT:
		return UNSERIALIZE(&val.int_val);

	case TYPE_INTERNAL_UNSIGNED:
		return UNSERIALIZE(&val.uint_val);

	case TYPE_INTERNAL_DOUBLE:
		return UNSERIALIZE(&val.double_val);

	case TYPE_INTERNAL_STRING:
		const char* str;
		int len;
		if ( ! UNSERIALIZE_STR(&str, &len) )
			return false;

		val.string_val = new BroString((u_char*) str, len, 1);
		delete [] str;
		return true;

	case TYPE_INTERNAL_ADDR:
		{
		int num_words;
		if ( ! UNSERIALIZE(&num_words) )
			return false;

		if ( num_words != 1 && num_words != 4 )
			{
			info->s->Error("bad address type");
			return false;
			}

		uint32 a[4];	// big enough to hold either

		for ( int i = 0; i < num_words; ++i )
			{
			if ( ! UNSERIALIZE(&a[i]) )
				return false;

			a[i] = htonl(a[i]);
			}

#ifndef BROv6
		if ( num_words == 4 )
			{
			if ( a[0] || a[1] || a[2] )
				info->s->Warning("received IPv6 address, ignoring");
			((AddrVal*) this)->Init(a[3]);
			}
		else
			((AddrVal*) this)->Init(a[0]);
#else
		if ( num_words == 1 )
			((AddrVal*) this)->Init(a[0]);
		else
			((AddrVal*) this)->Init(a);
#endif
		}
		return true;

	case TYPE_INTERNAL_SUBNET:
		{
		int num_words;
		if ( ! UNSERIALIZE(&num_words) )
			return false;

		if ( num_words != 1 && num_words != 4 )
			{
			info->s->Error("bad subnet type");
			return false;
			}

		uint32 a[4];	// big enough to hold either

		for ( int i = 0; i < num_words; ++i )
			{
			if ( ! UNSERIALIZE(&a[i]) )
				return false;

			a[i] = htonl(a[i]);
			}

		int width;
		if ( ! UNSERIALIZE(&width) )
			return false;

#ifdef BROv6
		if ( num_words == 1 )
			{
			a[3] = a[0];
			a[0] = a[1] = a[2] = 0;
			}

		((SubNetVal*) this)->Init(a, width);

#else
		if ( num_words == 4 )
			{
			if ( a[0] || a[1] || a[2] )
				info->s->Warning("received IPv6 subnet, ignoring");
			a[0] = a[3];

			if ( width > 32 )
				width -= 96;
			}

		((SubNetVal*) this)->Init(a[0], width);
#endif
		}
		return true;

	case TYPE_INTERNAL_OTHER:
		// Derived classes are responsible for this.
		// Exception: Functions and files. There aren't any derived
		// classes.
		if ( type->Tag() == TYPE_FUNC )
			{
			val.func_val = Func::Unserialize(info);
			return val.func_val != 0;
			}
		else if ( type->Tag() == TYPE_FILE )
			{
			val.file_val = BroFile::Unserialize(info);
			return val.file_val != 0;
			}
		return true;

	case TYPE_INTERNAL_ERROR:
		info->s->Error("type is error");
		return false;

	default:
		info->s->Error("type out of range");
		return false;
	}

	internal_error("should not be reached");
	return false;
	}

int Val::IsZero() const
	{
	switch ( type->InternalType() ) {
	case TYPE_INTERNAL_INT:		return val.int_val == 0;
	case TYPE_INTERNAL_UNSIGNED:	return val.uint_val == 0;
	case TYPE_INTERNAL_DOUBLE:	return val.double_val == 0.0;

	default:			return 0;
	}
	}

int Val::IsOne() const
	{
	switch ( type->InternalType() ) {
	case TYPE_INTERNAL_INT:		return val.int_val == 1;
	case TYPE_INTERNAL_UNSIGNED:	return val.uint_val == 1;
	case TYPE_INTERNAL_DOUBLE:	return val.double_val == 1.0;

	default:			return 0;
	}
	}

bro_int_t Val::InternalInt() const
	{
	if ( type->InternalType() == TYPE_INTERNAL_INT )
		return val.int_val;
	else if ( type->InternalType() == TYPE_INTERNAL_UNSIGNED )
		// ### should check here for overflow
		return static_cast<bro_int_t>(val.uint_val);
	else
		InternalWarning("bad request for InternalInt");

	return 0;
	}

bro_uint_t Val::InternalUnsigned() const
	{
	if ( type->InternalType() == TYPE_INTERNAL_UNSIGNED )
		return val.uint_val;
	else
		InternalWarning("bad request for InternalUnsigned");

	return 0;
	}

double Val::InternalDouble() const
	{
	if ( type->InternalType() == TYPE_INTERNAL_DOUBLE )
		return val.double_val;
	else
		InternalWarning("bad request for InternalDouble");

	return 0.0;
	}

bro_int_t Val::CoerceToInt() const
	{
	if ( type->InternalType() == TYPE_INTERNAL_INT )
		return val.int_val;
	else if ( type->InternalType() == TYPE_INTERNAL_UNSIGNED )
		return static_cast<bro_int_t>(val.uint_val);
	else if ( type->InternalType() == TYPE_INTERNAL_DOUBLE )
		return static_cast<bro_int_t>(val.double_val);
	else
		InternalWarning("bad request for CoerceToInt");

	return 0;
	}

bro_uint_t Val::CoerceToUnsigned() const
	{
	if ( type->InternalType() == TYPE_INTERNAL_UNSIGNED )
		return val.uint_val;
	else if ( type->InternalType() == TYPE_INTERNAL_INT )
		return static_cast<bro_uint_t>(val.int_val);
	else if ( type->InternalType() == TYPE_INTERNAL_DOUBLE )
		return static_cast<bro_uint_t>(val.double_val);
	else
		InternalWarning("bad request for CoerceToUnsigned");

	return 0;
	}

double Val::CoerceToDouble() const
	{
	if ( type->InternalType() == TYPE_INTERNAL_DOUBLE )
		return val.double_val;
	else if ( type->InternalType() == TYPE_INTERNAL_INT )
		return static_cast<double>(val.int_val);
	else if ( type->InternalType() == TYPE_INTERNAL_UNSIGNED )
		return static_cast<double>(val.uint_val);
	else
		InternalWarning("bad request for CoerceToDouble");

	return 0.0;
	}

Val* Val::SizeVal() const
	{
	switch ( type->InternalType() ) {
	case TYPE_INTERNAL_INT:
		// Return abs value. However abs() only works on ints and llabs
		// doesn't work on Mac OS X 10.5. So we do it by hand
<<<<<<< HEAD
		if (val.int_val < 0)
=======
		if ( val.int_val < 0 )
>>>>>>> ff740f15
			return new Val(-val.int_val, TYPE_COUNT);
		else
			return new Val(val.int_val, TYPE_COUNT);

	case TYPE_INTERNAL_UNSIGNED:
		return new Val(val.uint_val, TYPE_COUNT);

	case TYPE_INTERNAL_DOUBLE:
		return new Val(fabs(val.double_val), TYPE_DOUBLE);

	case TYPE_INTERNAL_OTHER:
		if ( type->Tag() == TYPE_FUNC )
			return new Val(val.func_val->FType()->ArgTypes()->Types()->length(), TYPE_COUNT);

		if ( type->Tag() == TYPE_FILE )
			return new Val(val.file_val->Size(), TYPE_DOUBLE);
		break;

	default:
		break;
	}

	return new Val(0, TYPE_COUNT);
	}

unsigned int Val::MemoryAllocation() const
	{
	return padded_sizeof(*this);
	}

int Val::AddTo(Val* v, int is_first_init) const
	{
	Error("+= initializer only applies to aggregate values");
	return 0;
	}

int Val::RemoveFrom(Val* v) const
	{
	Error("-= initializer only applies to aggregate values");
	return 0;
	}

void Val::Describe(ODesc* d) const
	{
	if ( d->IsBinary() || d->IsPortable() )
		{
		type->Describe(d);
		d->SP();
		}

	if ( d->IsReadable() )
		ValDescribe(d);
	else
		Val::ValDescribe(d);
	}

void Val::ValDescribe(ODesc* d) const
	{
	if ( d->IsReadable() && type->Tag() == TYPE_BOOL )
		{
		d->Add(CoerceToInt() ? "T" : "F");
		return;
		}

	switch ( type->InternalType() ) {
	case TYPE_INTERNAL_INT:		d->Add(val.int_val); break;
	case TYPE_INTERNAL_UNSIGNED:	d->Add(val.uint_val); break;
	case TYPE_INTERNAL_DOUBLE:	d->Add(val.double_val); break;
	case TYPE_INTERNAL_STRING:	d->AddBytes(val.string_val); break;
	case TYPE_INTERNAL_ADDR:	d->Add(dotted_addr(val.addr_val)); break;

	case TYPE_INTERNAL_SUBNET:
		d->Add(dotted_addr(val.subnet_val.net));
		d->Add("/");
		d->Add(val.subnet_val.width);
		break;

	case TYPE_INTERNAL_ERROR:	d->AddCS("error"); break;
	case TYPE_INTERNAL_OTHER:
		if ( type->Tag() == TYPE_FUNC )
			AsFunc()->Describe(d);
		else if ( type->Tag() == TYPE_FILE )
			AsFile()->Describe(d);
		else
			d->Add("<no value description>");
		break;

	case TYPE_INTERNAL_VOID:
		d->Add("<void value description>");
		break;

	default:
		// Don't call Internal(), that'll loop!
		internal_error("Val description unavailable");
	}
	}

MutableVal::~MutableVal()
	{
	for ( list<ID*>::iterator i = aliases.begin(); i != aliases.end(); ++i )
		{
		global_scope()->Remove((*i)->Name());
		(*i)->ClearVal();	// just to make sure.
		Unref((*i));
		}

	if ( id )
		{
		global_scope()->Remove(id->Name());
		id->ClearVal(); // just to make sure.
		Unref(id);
		}
	}

bool MutableVal::AddProperties(Properties arg_props)
	{
	if ( (props | arg_props) == props )
		// No change.
		return false;

	props |= arg_props;

	if ( ! id )
		Bind();

	return true;
	}


bool MutableVal::RemoveProperties(Properties arg_props)
	{
	if ( (props & ~arg_props) == props )
		// No change.
		return false;

	props &= ~arg_props;

	return true;
	}

ID* MutableVal::Bind() const
	{
	static bool initialized = false;

	assert(!id);

	static unsigned int id_counter = 0;
	static const int MAX_NAME_SIZE = 128;
	static char name[MAX_NAME_SIZE];
	static char* end_of_static_str = 0;

	if ( ! initialized )
		{
		// Get local IP.
		char host[MAXHOSTNAMELEN];
		strcpy(host, "localhost");
		gethostname(host, MAXHOSTNAMELEN);
		host[MAXHOSTNAMELEN-1] = '\0';
#if 0
		// We ignore errors.
		struct hostent* ent = gethostbyname(host);

		uint32 ip;
		if ( ent && ent->h_addr_list[0] )
			ip = *(uint32*) ent->h_addr_list[0];
		else
			ip = htonl(0x7f000001);	// 127.0.0.1

		safe_snprintf(name, MAX_NAME_SIZE, "#%s#%d#",
			      dotted_addr(ip), getpid());
#else
		safe_snprintf(name, MAX_NAME_SIZE, "#%s#%d#", host, getpid());
#endif

		end_of_static_str = name + strlen(name);

		initialized = true;
		}

	safe_snprintf(end_of_static_str, MAX_NAME_SIZE - (end_of_static_str - name),
		      "%u", ++id_counter);
	name[MAX_NAME_SIZE-1] = '\0';

//	DBG_LOG(DBG_STATE, "new unique ID %s", name);

	id = new ID(name, SCOPE_GLOBAL, true);
	id->SetType(const_cast<MutableVal*>(this)->Type()->Ref());

	global_scope()->Insert(name, id);

	id->SetVal(const_cast<MutableVal*>(this), OP_NONE, true);

	return id;
	}

void MutableVal::TransferUniqueID(MutableVal* mv)
	{
	const char* new_name = mv->UniqueID()->Name();

	if ( ! id )
		Bind();

	DBG_LOG(DBG_STATE, "transfering ID (new %s, old/alias %s)", new_name, id->Name());

	// Keep old name as alias.
	aliases.push_back(id);

	id = new ID(new_name, SCOPE_GLOBAL, true);
	id->SetType(const_cast<MutableVal*>(this)->Type()->Ref());
	global_scope()->Insert(new_name, id);
	id->SetVal(const_cast<MutableVal*>(this), OP_NONE, true);

	Unref(mv->id);
	mv->id = 0;
	}

IMPLEMENT_SERIAL(MutableVal, SER_MUTABLE_VAL);

bool MutableVal::DoSerialize(SerialInfo* info) const
	{
	DO_SERIALIZE(SER_MUTABLE_VAL, Val);

	if ( ! SERIALIZE(props) )
		return false;

	// Don't use ID::Serialize here, that would loop.  All we
	// need is the name, anyway.
	const char* name = id ? id->Name() : "";
	if ( ! SERIALIZE(name) )
		return false;

	return true;
	}

bool MutableVal::DoUnserialize(UnserialInfo* info)
	{
	DO_UNSERIALIZE(Val);

	if ( ! UNSERIALIZE(&props) )
		 return false;

	id = 0;

	const char* name;
	if ( ! UNSERIALIZE_STR(&name, 0) )
		return false;

	if ( *name )
		{
		id = new ID(name, SCOPE_GLOBAL, true);
		id->SetVal(this, OP_NONE, true);

		ID* current = global_scope()->Lookup(name);
		if ( ! current )
			{
			global_scope()->Insert(name, id);
			DBG_LOG(DBG_STATE, "installed formerly unknown ID %s", id->Name());
			}
		else
			{
			DBG_LOG(DBG_STATE, "got already known ID %s", current->Name());
			// This means that we already know the value and
			// that in fact we should bind to the local value.
			// Val::Unserialize() will take care of this.
			}
		}

	delete [] name;
	return true;
	}

IntervalVal::IntervalVal(double quantity, double units) :
	Val(quantity * units, TYPE_INTERVAL)
	{
	}

void IntervalVal::ValDescribe(ODesc* d) const
	{
	double v = val.double_val;

	if ( v == 0.0 )
		{
		d->Add("0 secs");
		return;
		}

	int did_one = 0;

#define DO_UNIT(unit, name) \
	if ( v >= unit || v <= -unit ) \
		{ \
		double num = double(int(v / unit)); \
		if ( num != 0.0 ) \
			{ \
			if ( did_one++ ) \
				d->SP(); \
			d->Add(num); \
			d->SP(); \
			d->Add(name); \
			if ( num != 1.0 && num != -1.0 ) \
				d->Add("s"); \
			v -= num * unit; \
			} \
		}

	DO_UNIT(Days, "day")
	DO_UNIT(Hours, "hr")
	DO_UNIT(Minutes, "min")
	DO_UNIT(Seconds, "sec")
	DO_UNIT(Milliseconds, "msec")
	DO_UNIT(Microseconds, "usec")
	}

IMPLEMENT_SERIAL(IntervalVal, SER_INTERVAL_VAL);

bool IntervalVal::DoSerialize(SerialInfo* info) const
	{
	DO_SERIALIZE(SER_INTERVAL_VAL, Val);
	return true;
	}

bool IntervalVal::DoUnserialize(UnserialInfo* info)
	{
	DO_UNSERIALIZE(Val);
	return true;
	}

PortVal::PortVal(uint32 p, TransportProto port_type) : Val(TYPE_PORT)
	{
	// Note, for ICMP one-way connections:
	// src_port = icmp_type, dst_port = icmp_code.

	if ( p >= 65536 )
		{
		InternalWarning("bad port number");
		p = 0;
		}

	switch ( port_type ) {
	case TRANSPORT_TCP:
		p |= TCP_PORT_MASK;
		break;

	case TRANSPORT_UDP:
		p |= UDP_PORT_MASK;
		break;

	case TRANSPORT_ICMP:
		p |= ICMP_PORT_MASK;
		break;

	default:
		break;	// "other"
	}

	val.uint_val = static_cast<bro_uint_t>(p);
	}

PortVal::PortVal(uint32 p) : Val(TYPE_PORT)
	{
	if ( p >= 65536 * NUM_PORT_SPACES )
		{
		InternalWarning("bad port number");
		p = 0;
		}

	val.uint_val = static_cast<bro_uint_t>(p);
	}

uint32 PortVal::Port() const
	{
	uint32 p = static_cast<uint32>(val.uint_val);
	return p & ~PORT_SPACE_MASK;
	}

int PortVal::IsTCP() const
	{
	return (val.uint_val & PORT_SPACE_MASK) == TCP_PORT_MASK;
	}

int PortVal::IsUDP() const
	{
	return (val.uint_val & PORT_SPACE_MASK) == UDP_PORT_MASK;
	}

int PortVal::IsICMP() const
	{
	return (val.uint_val & PORT_SPACE_MASK) == ICMP_PORT_MASK;
	}

void PortVal::ValDescribe(ODesc* d) const
	{
	uint32 p = static_cast<uint32>(val.uint_val);
	d->Add(p & ~PORT_SPACE_MASK);
	if ( IsUDP() )
		d->Add("/udp");
	else if ( IsTCP() )
		d->Add("/tcp");
	else if ( IsICMP() )
		d->Add("/icmp");
	else
		d->Add("/unknown");
	}

IMPLEMENT_SERIAL(PortVal, SER_PORT_VAL);

bool PortVal::DoSerialize(SerialInfo* info) const
	{
	DO_SERIALIZE(SER_PORT_VAL, Val);
	return true;
	}

bool PortVal::DoUnserialize(UnserialInfo* info)
	{
	DO_UNSERIALIZE(Val);
	return true;
	}

AddrVal::AddrVal(const char* text) : Val(TYPE_ADDR)
	{
	const char* colon = strchr(text, ':');

	if ( colon )
		{
#ifdef BROv6
		Init(dotted_to_addr6(text));
#else
		error("bro wasn't compiled with IPv6 support");
		Init(uint32(0));
#endif
		}

	else
		Init(dotted_to_addr(text));
	}

AddrVal::AddrVal(uint32 addr) : Val(TYPE_ADDR)
	{
	// ### perhaps do gethostbyaddr here?
	Init(addr);
	}

AddrVal::AddrVal(const uint32* addr) : Val(TYPE_ADDR)
	{
	Init(addr);
	}

AddrVal::~AddrVal()
	{
#ifdef BROv6
	delete [] val.addr_val;
#endif
	}

Val* AddrVal::SizeVal() const
	{
	uint32 addr;

#ifdef BROv6
	if ( ! is_v4_addr(val.addr_val) )
		{
		RunTime("|addr| for IPv6 addresses not supported");
		return new Val(0, TYPE_COUNT);
		}

	addr = to_v4_addr(val.addr_val);
#else
	addr = val.addr_val;
#endif

	addr = ntohl(addr);

	return new Val(addr, TYPE_COUNT);
	}

void AddrVal::Init(uint32 addr)
	{
#ifdef BROv6
	val.addr_val = new uint32[4];
	val.addr_val[0] = val.addr_val[1] = val.addr_val[2] = 0;
	val.addr_val[3] = addr;
#else
	val.addr_val = addr;
#endif
	}

void AddrVal::Init(const uint32* addr)
	{
#ifdef BROv6
	val.addr_val = new uint32[4];
	val.addr_val[0] = addr[0];
	val.addr_val[1] = addr[1];
	val.addr_val[2] = addr[2];
	val.addr_val[3] = addr[3];
#else
	val.addr_val = addr[0];
#endif
	}

unsigned int AddrVal::MemoryAllocation() const
	{
#ifdef BROv6
		return padded_sizeof(*this) + pad_size(4 * sizeof(uint32));
#else
		return padded_sizeof(*this);
#endif
	}

IMPLEMENT_SERIAL(AddrVal, SER_ADDR_VAL);

bool AddrVal::DoSerialize(SerialInfo* info) const
	{
	DO_SERIALIZE(SER_ADDR_VAL, Val);
	return true;
	}

bool AddrVal::DoUnserialize(UnserialInfo* info)
	{
	DO_UNSERIALIZE(Val);
	return true;
	}

static uint32 parse_dotted(const char* text, int& dots)
	{
	int addr[4];
	uint32 a = 0;
	dots = 0;

	if ( sscanf(text, "%d.%d.%d.%d", addr+0, addr+1, addr+2, addr+3) == 4 )
		{
		a = (addr[0] << 24) | (addr[1] << 16) |
			(addr[2] << 8) | addr[3];
		dots = 3;
		}

	else if ( sscanf(text, "%d.%d.%d", addr+0, addr+1, addr+2) == 3 )
		{
		a = (addr[0] << 24) | (addr[1] << 16) | (addr[2] << 8);
		dots = 2;
		}

	else if ( sscanf(text, "%d.%d", addr+0, addr+1) == 2 )
		{
		a = (addr[0] << 24) | (addr[1] << 16);
		dots = 1;
		}

	else
		internal_error("scanf failed in parse_dotted()");

	for ( int i = 0; i <= dots; ++i )
		{
		if ( addr[i] < 0 || addr[i] > 255 )
			{
			error("bad dotted address", text);
			break;
			}
		}

	return a;
	}

NetVal::NetVal(const char* text) : AddrVal(TYPE_NET)
	{
	int dots;
	uint32 a = parse_dotted(text, dots);

	if ( addr_to_net(a) != a )
		error("bad net address", text);

	Init(uint32(htonl(a)));
	}

NetVal::NetVal(uint32 addr) : AddrVal(TYPE_NET)
	{
	Init(addr);
	}

#ifdef BROv6
NetVal::NetVal(const uint32* addr) : AddrVal(TYPE_NET)
	{
	Init(addr);
	}
#endif

Val* NetVal::SizeVal() const
	{
	uint32 addr;

#ifdef BROv6
	if ( ! is_v4_addr(val.addr_val) )
		{
		RunTime("|net| for IPv6 addresses not supported");
		return new Val(0.0, TYPE_DOUBLE);
		}

	addr = to_v4_addr(val.addr_val);
#else
	addr = val.addr_val;
#endif
	addr = ntohl(addr);

	if ( (addr & 0xFFFFFFFF) == 0L )
		return new Val(4294967296.0, TYPE_DOUBLE);

	if ( (addr & 0x00FFFFFF) == 0L )
		return new Val(double(0xFFFFFF + 1), TYPE_DOUBLE);

	if ( (addr & 0x0000FFFF) == 0L )
		return new Val(double(0xFFFF + 1), TYPE_DOUBLE);

	if ( (addr & 0x000000FF) == 0L )
		return new Val(double(0xFF + 1), TYPE_DOUBLE);

	return new Val(1.0, TYPE_DOUBLE);
	}

void NetVal::ValDescribe(ODesc* d) const
	{
#ifdef BROv6
	d->Add(dotted_net6(val.addr_val));
#else
	d->Add(dotted_net(val.addr_val));
#endif
	}

IMPLEMENT_SERIAL(NetVal, SER_NET_VAL);

bool NetVal::DoSerialize(SerialInfo* info) const
	{
	DO_SERIALIZE(SER_NET_VAL, AddrVal);
	return true;
	}

bool NetVal::DoUnserialize(UnserialInfo* info)
	{
	DO_UNSERIALIZE(AddrVal);
	return true;
	}

SubNetVal::SubNetVal(const char* text) : Val(TYPE_SUBNET)
	{
	const char* sep = strchr(text, '/');
	if ( ! sep )
		Internal("separator missing in SubNetVal::SubNetVal");

	Init(text, atoi(sep+1));
	}

SubNetVal::SubNetVal(const char* text, int width) : Val(TYPE_SUBNET)
	{
	Init(text, width);
	}

SubNetVal::SubNetVal(uint32 addr, int width) : Val(TYPE_SUBNET)
	{
	Init(addr, width);
	}

#ifdef BROv6
SubNetVal::SubNetVal(const uint32* addr, int width) : Val(TYPE_SUBNET)
	{
	Init(addr, width);
	}
#endif

void SubNetVal::Init(const char* text, int width)
	{
#ifdef BROv6
	if ( width <= 0 || width > 128 )
#else
	if ( width <= 0 || width > 32 )
#endif
		Error("bad subnet width");

	int dots;
	uint32 a = parse_dotted(text, dots);

	Init(uint32(htonl(a)), width);
	}


void SubNetVal::Init(uint32 addr, int width)
	{
#ifdef BROv6
	Internal("SubNetVal::Init called on 4-byte address w/ BROv6");
#else
	val.subnet_val.net = mask_addr(addr, uint32(width));
	val.subnet_val.width = width;
#endif
	}

void SubNetVal::Init(const uint32* addr, int width)
	{
#ifdef BROv6
	const uint32* a = mask_addr(addr, uint32(width));

	val.subnet_val.net[0] = a[0];
	val.subnet_val.net[1] = a[1];
	val.subnet_val.net[2] = a[2];
	val.subnet_val.net[3] = a[3];

	if ( is_v4_addr(addr) && width <= 32 )
		val.subnet_val.width = width + 96;
	else
		val.subnet_val.width = width;
#else
	Internal("SubNetVal::Init called on 16-byte address w/o BROv6");
#endif
	}

Val* SubNetVal::SizeVal() const
	{
	int retained;
#ifdef BROv6
	retained = 128 - Width();
#else
	retained = 32 - Width();
#endif

	return new Val(pow(2.0, double(retained)), TYPE_DOUBLE);
	}

void SubNetVal::ValDescribe(ODesc* d) const
	{
	d->Add(dotted_addr(val.subnet_val.net, d->Style() == ALTERNATIVE_STYLE));
	d->Add("/");
#ifdef BROv6
	if ( is_v4_addr(val.subnet_val.net) )
		d->Add(val.subnet_val.width - 96);
	else
#endif
	d->Add(val.subnet_val.width);
	}

addr_type SubNetVal::Mask() const
	{
	if ( val.subnet_val.width == 0 )
		{
		// We need to special-case a mask width of zero, since
		// the compiler doesn't guarantee that 1 << 32 yields 0.
#ifdef BROv6
		uint32* m = new uint32[4];
		for ( int i = 0; i < 4; ++i )
			m[i] = 0;

		return m;
#else
		return 0;
#endif
		}

#ifdef BROv6
	uint32* m = new uint32[4];
	uint32* mp = m;

	uint32 w;
	for ( w = val.subnet_val.width; w >= 32; w -= 32 )
		*(mp++) = 0xffffffff;

	*mp = ~((1 << (32 - w)) - 1);

	while ( ++mp < m + 4 )
		*mp = 0;

	return m;

#else
	return ~((1 << (32 - val.subnet_val.width)) - 1);
#endif
	}

bool SubNetVal::Contains(const uint32 addr) const
	{
#ifdef BROv6
	Internal("SubNetVal::Contains called on 4-byte address w/ BROv6");
	return false;
#else
	return ntohl(val.subnet_val.net) == (ntohl(addr) & Mask());
#endif
	}

bool SubNetVal::Contains(const uint32* addr) const
	{
#ifdef BROv6
	const uint32* net = val.subnet_val.net;
	const uint32* a = addr;
	uint32 m;

	for ( m = val.subnet_val.width; m > 32; m -= 32 )
		{
		if ( *net != *a )
			return false;

		++net;
		++a;
		}

	uint32 mask = ~((1 << (32 - m)) - 1);
	return ntohl(*net) == (ntohl(*a) & mask);
#else
	return Contains(addr[3]);
#endif
	}

IMPLEMENT_SERIAL(SubNetVal, SER_SUBNET_VAL);

bool SubNetVal::DoSerialize(SerialInfo* info) const
	{
	DO_SERIALIZE(SER_SUBNET_VAL, Val);
	return true;
	}

bool SubNetVal::DoUnserialize(UnserialInfo* info)
	{
	DO_UNSERIALIZE(Val);
	return true;
	}

StringVal::StringVal(BroString* s) : Val(TYPE_STRING)
	{
	val.string_val = s;
	}

StringVal::StringVal(int length, const char* s) : Val(TYPE_STRING)
	{
	// The following adds a NUL at the end.
	val.string_val = new BroString((const u_char*)  s, length, 1);
	}

StringVal::StringVal(const char* s) : Val(TYPE_STRING)
	{
	val.string_val = new BroString(s);
	}

StringVal* StringVal::ToUpper()
	{
	val.string_val->ToUpper();
	return this;
	}

void StringVal::ValDescribe(ODesc* d) const
	{
	// Should reintroduce escapes ? ###
	if ( d->WantQuotes() )
		d->Add("\"");
	d->AddBytes(val.string_val);
	if ( d->WantQuotes() )
		d->Add("\"");
	}

unsigned int StringVal::MemoryAllocation() const
	{
	return padded_sizeof(*this) + val.string_val->MemoryAllocation();
	}

IMPLEMENT_SERIAL(StringVal, SER_STRING_VAL);

bool StringVal::DoSerialize(SerialInfo* info) const
	{
	DO_SERIALIZE(SER_STRING_VAL, Val);
	return true;
	}

bool StringVal::DoUnserialize(UnserialInfo* info)
	{
	DO_UNSERIALIZE(Val);
	return true;
	}

PatternVal::PatternVal(RE_Matcher* re) : Val(base_type(TYPE_PATTERN))
	{
	val.re_val = re;
	}

PatternVal::~PatternVal()
	{
	delete AsPattern();
	Unref(type);	// base_type() ref'd it, so did our base constructor
	}

int PatternVal::AddTo(Val* v, int /* is_first_init */) const
	{
	if ( v->Type()->Tag() != TYPE_PATTERN )
		{
		v->Error("not a pattern");
		return 0;
		}

	PatternVal* pv = v->AsPatternVal();

	RE_Matcher* re = new RE_Matcher(AsPattern()->PatternText());
	re->AddPat(pv->AsPattern()->PatternText());
	re->Compile();

	pv->SetMatcher(re);

	return 1;
	}

void PatternVal::SetMatcher(RE_Matcher* re)
	{
	delete AsPattern();
	val.re_val = re;
	}

void PatternVal::ValDescribe(ODesc* d) const
	{
	d->Add("/");
	d->Add(AsPattern()->PatternText());
	d->Add("/");
	}

unsigned int PatternVal::MemoryAllocation() const
	{
	return padded_sizeof(*this) + val.re_val->MemoryAllocation();
	}

IMPLEMENT_SERIAL(PatternVal, SER_PATTERN_VAL);

bool PatternVal::DoSerialize(SerialInfo* info) const
	{
	DO_SERIALIZE(SER_PATTERN_VAL, Val);
	return AsPattern()->Serialize(info);
	}

bool PatternVal::DoUnserialize(UnserialInfo* info)
	{
	DO_UNSERIALIZE(Val);

	val.re_val = RE_Matcher::Unserialize(info);
	return val.re_val != 0;
	}

ListVal::ListVal(TypeTag t)
: Val(new TypeList(t == TYPE_ANY ? 0 : base_type(t)))
	{
	tag = t;
	}

ListVal::~ListVal()
	{
	loop_over_list(vals, i)
		Unref(vals[i]);
	Unref(type);
	}

const char* ListVal::IncludedInString(const char* str) const
	{
	if ( tag != TYPE_STRING )
		Internal("non-string list in ListVal::IncludedInString");

	loop_over_list(vals, i)
		{
		const char* vs = (const char*) (vals[i]->AsString()->Bytes());

		const char* embedded = strstr(str, vs);
		if ( embedded )
			return embedded;
		}

	return 0;
	}

RE_Matcher* ListVal::BuildRE() const
	{
	if ( tag != TYPE_STRING )
		Internal("non-string list in ListVal::IncludedInString");

	RE_Matcher* re = new RE_Matcher();
	loop_over_list(vals, i)
		{
		const char* vs = (const char*) (vals[i]->AsString()->Bytes());
		re->AddPat(vs);
		}

	return re;
	}

void ListVal::Append(Val* v)
	{
	if ( type->AsTypeList()->IsPure() )
		{
		if ( v->Type()->Tag() != tag )
			Internal("heterogeneous list in ListVal::Append");
		}

	vals.append(v);
	type->AsTypeList()->Append(v->Type()->Ref());
	}

TableVal* ListVal::ConvertToSet() const
	{
	if ( tag == TYPE_ANY )
		Internal("conversion of heterogeneous list to set");

	TypeList* set_index = new TypeList(type->AsTypeList()->PureType());
	set_index->Append(base_type(tag));
	SetType* s = new SetType(set_index, 0);
	TableVal* t = new TableVal(s);

	loop_over_list(vals, i)
		t->Assign(vals[i], 0);

	return t;
	}

void ListVal::Describe(ODesc* d) const
	{
	if ( d->IsBinary() || d->IsPortable() )
		{
		type->Describe(d);
		d->SP();
		d->Add(vals.length());
		d->SP();
		}

	loop_over_list(vals, i)
		{
		if ( i > 0 )
			{
			if ( d->IsReadable() || d->IsPortable() )
				{
				d->Add(",");
				d->SP();
				}
			}

		vals[i]->Describe(d);
		}
	}

IMPLEMENT_SERIAL(ListVal, SER_LIST_VAL);

bool ListVal::DoSerialize(SerialInfo* info) const
	{
	DO_SERIALIZE(SER_LIST_VAL, Val);

	if ( ! (SERIALIZE(char(tag)) && SERIALIZE(vals.length())) )
		return false;

	loop_over_list(vals, i)
		{
		if ( ! vals[i]->Serialize(info) )
			return false;
		}

	return true;
	}

bool ListVal::DoUnserialize(UnserialInfo* info)
	{
	DO_UNSERIALIZE(Val);

	char t;
	int len;

	if ( ! (UNSERIALIZE(&t) && UNSERIALIZE(&len)) )
		return false;

	tag = TypeTag(t);

	while ( len-- )
		{
		Val* v = Val::Unserialize(info, TYPE_ANY);
		if ( ! v )
			return false;

		vals.append(v);
		}

	// Our dtor will do Unref(type) in addition to Val's dtor.
	if ( type )
		type->Ref();

	return true;
	}

unsigned int ListVal::MemoryAllocation() const
	{
	unsigned int size = 0;
	loop_over_list(vals, i)
		size += vals[i]->MemoryAllocation();

	return size + padded_sizeof(*this) + vals.MemoryAllocation() - padded_sizeof(vals)
		+ type->MemoryAllocation();
	}


TableValTimer::TableValTimer(TableVal* val, double t) : Timer(t, TIMER_TABLE_VAL)
	{
	table = val;
	}

TableValTimer::~TableValTimer()
	{
	table->ClearTimer(this);
	}

void TableValTimer::Dispatch(double t, int is_expire)
	{
	if ( ! is_expire )
		{
		table->ClearTimer(this);
		table->DoExpire(t);
		}
	}

static void table_entry_val_delete_func(void* val)
	{
	TableEntryVal* tv = (TableEntryVal*) val;
	tv->Unref();
	delete tv;
	}

TableVal::TableVal(TableType* t, Attributes* a) : MutableVal(t)
	{
	Init(t);
	SetAttrs(a);
	}

void TableVal::Init(TableType* t)
	{
	table_type = t;
	expire_expr = 0;
	expire_time = 0;
	expire_cookie = 0;
	timer = 0;
	def_val = 0;

	if ( t->IsSubNetIndex() )
		subnets = new PrefixTable;
	else
		subnets = 0;

	table_hash = new CompositeHash(table_type->Indices());
	val.table_val = new PDict(TableEntryVal);
	val.table_val->SetDeleteFunc(table_entry_val_delete_func);
	}

TableVal::~TableVal()
	{
	if ( timer )
		timer_mgr->Cancel(timer);

	delete table_hash;
	delete AsTable();
	delete subnets;
	Unref(attrs);
	Unref(def_val);
	Unref(expire_expr);
	}

void TableVal::RemoveAll()
	{
	// Here we take the brute force approach.
	delete AsTable();
	val.table_val = new PDict(TableEntryVal);
	val.table_val->SetDeleteFunc(table_entry_val_delete_func);
	}

int TableVal::RecursiveSize() const
	{
	int n = AsTable()->Length();

	if ( Type()->IsSet() ||
	     const_cast<TableType*>(Type()->AsTableType())->YieldType()->Tag()
			!= TYPE_TABLE )
		return n;

	PDict(TableEntryVal)* v = val.table_val;
	IterCookie* c = v->InitForIteration();

	TableEntryVal* tv;
	while ( (tv = v->NextEntry(c)) )
		{
		if ( tv->Value() )
			n += tv->Value()->AsTableVal()->RecursiveSize();
		}

	return n;
	}

void TableVal::SetAttrs(Attributes* a)
	{
	attrs = a;

	if ( ! a )
		return;

	::Ref(attrs);

	CheckExpireAttr(ATTR_EXPIRE_READ);
	CheckExpireAttr(ATTR_EXPIRE_WRITE);
	CheckExpireAttr(ATTR_EXPIRE_CREATE);

	Attr* ef = attrs->FindAttr(ATTR_EXPIRE_FUNC);
	if ( ef )
		{
		expire_expr = ef->AttrExpr();
		expire_expr->Ref();
		}
	}

void TableVal::CheckExpireAttr(attr_tag at)
	{
	Attr* a = attrs->FindAttr(at);

	if ( a )
		{
		Val* timeout = a->AttrExpr()->Eval(0);
		if ( ! timeout )
			{
			a->AttrExpr()->Error("value of timeout not fixed");
			return;
			}
		
		expire_time = timeout->AsInterval();

		if ( timer )
			timer_mgr->Cancel(timer);

		// As network_time is not necessarily initialized yet,
		// we set a timer which fires immediately.
		timer = new TableValTimer(this, 1);
		timer_mgr->Add(timer);
		}
	}

int TableVal::Assign(Val* index, Val* new_val, Opcode op)
	{
	HashKey* k = ComputeHash(index);
	if ( ! k )
		{
		Unref(new_val);
		index->Error("index type doesn't match table", table_type->Indices());
		return 0;
		}

	return Assign(index, k, new_val, op);
	}

int TableVal::Assign(Val* index, HashKey* k, Val* new_val, Opcode op)
	{
	int is_set = table_type->IsSet();

	if ( (is_set && new_val) || (! is_set && ! new_val) )
		InternalWarning("bad set/table in TableVal::Assign");

	BroType* yt = Type()->AsTableType()->YieldType();

	if ( yt && yt->Tag() == TYPE_TABLE &&
	     new_val->AsTableVal()->FindAttr(ATTR_MERGEABLE) )
		{
		// Join two mergeable sets.
		Val* old = Lookup(index, false);
		if ( old && old->AsTableVal()->FindAttr(ATTR_MERGEABLE) )
			{
			if ( LoggingAccess() && op != OP_NONE )
				StateAccess::Log(new StateAccess(OP_ASSIGN_IDX,
						this, index, new_val, old));
			new_val->AsTableVal()->AddTo(old->AsTableVal(), 0, false);
			Unref(new_val);
			return 1;
			}
		}

	TableEntryVal* new_entry_val = new TableEntryVal(new_val);
	TableEntryVal* old_entry_val = AsNonConstTable()->Insert(k, new_entry_val);

	if ( subnets )
		{
		if ( ! index )
			{
			Val* v = RecoverIndex(k);
			subnets->Insert(v, new_entry_val);
			Unref(v);
			}
		else
			subnets->Insert(index, new_entry_val);
		}

	if ( LoggingAccess() && op != OP_NONE )
		{
		Val* rec_index = 0;
		if ( ! index )
			index = rec_index = RecoverIndex(k);

		if ( new_val )
			{
			// A table.
			if ( new_val->IsMutableVal() )
				new_val->AsMutableVal()->AddProperties(GetProperties());

			bool unref_old_val = false;
			Val* old_val = old_entry_val ?
					old_entry_val->Value() : 0;
			if ( op == OP_INCR && ! old_val )
				// If it's an increment, somebody has already
				// checked that the index is there.  If it's
				// not, that can only be due to using the
				// default.
				{
				old_val = Default(index);
				unref_old_val = true;
				}

			assert(op != OP_INCR || old_val);

			StateAccess::Log(
				new StateAccess(
					op == OP_INCR ?
						OP_INCR_IDX : OP_ASSIGN_IDX,
					this, index, new_val, old_val));

			if ( unref_old_val )
				Unref(old_val);
			}

		else
			{
			// A set.
			if ( old_entry_val && remote_check_sync_consistency )
				{
				Val* has_old_val = new Val(1, TYPE_INT);
				StateAccess::Log(
					new StateAccess(OP_ADD, this, index,
							has_old_val));
				Unref(has_old_val);
				}
			else
				StateAccess::Log(
					new StateAccess(OP_ADD, this,
							index, 0, 0));
			}

		if ( rec_index )
			Unref(rec_index);
		}

	// Keep old expiration time if necessary.
	if ( old_entry_val && attrs && attrs->FindAttr(ATTR_EXPIRE_CREATE) )
		new_entry_val->SetExpireAccess(old_entry_val->ExpireAccessTime());

	delete k;
	if ( old_entry_val )
		{
		old_entry_val->Unref();
		delete old_entry_val;
		}

	Modified();
	return 1;
	}

int TableVal::AddTo(Val* val, int is_first_init) const
	{
	return AddTo(val, is_first_init, true);
	}

int TableVal::AddTo(Val* val, int is_first_init, bool propagate_ops) const
	{
	if ( val->Type()->Tag() != TYPE_TABLE )
		{
		val->Error("not a table");
		return 0;
		}

	TableVal* t = val->AsTableVal();

	if ( ! same_type(type, t->Type()) )
		{
		type->Error("table type clash", t->Type());
		return 0;
		}

	const PDict(TableEntryVal)* tbl = AsTable();
	IterCookie* c = tbl->InitForIteration();

	HashKey* k;
	TableEntryVal* v;
	while ( (v = tbl->NextEntry(k, c)) )
		{
		if ( is_first_init && t->AsTable()->Lookup(k) )
			{
			Val* key = table_hash->RecoverVals(k);
			// ### Shouldn't complain if their values are equal.
			key->Warn("multiple initializations for index");
			Unref(key);
			continue;
			}

		if ( type->IsSet() )
			{
			if ( ! t->Assign(v->Value(), k, 0,
					propagate_ops ? OP_ASSIGN : OP_NONE) )
				 return 0;
			}
		else
			{
			v->Ref();
			if ( ! t->Assign(0, k, v->Value(),
					propagate_ops ? OP_ASSIGN : OP_NONE) )
				 return 0;
			}
		}

	return 1;
	}

int TableVal::RemoveFrom(Val* val) const
	{
	if ( val->Type()->Tag() != TYPE_TABLE )
		{
		val->Error("not a table");
		return 0;
		}

	TableVal* t = val->AsTableVal();

	if ( ! same_type(type, t->Type()) )
		{
		type->Error("table type clash", t->Type());
		return 0;
		}

	const PDict(TableEntryVal)* tbl = AsTable();
	IterCookie* c = tbl->InitForIteration();

	HashKey* k;
	TableEntryVal* v;
	while ( (v = tbl->NextEntry(k, c)) )
		{
		Val* index = RecoverIndex(k);
		Unref(index);
		Unref(t->Delete(k));
		delete k;
		}

	return 1;
	}

int TableVal::ExpandAndInit(Val* index, Val* new_val)
	{
	BroType* index_type = index->Type();

	if ( index_type->IsSet() )
		{
		Val* new_index = index->AsTableVal()->ConvertToList();
		Unref(index);
		return ExpandAndInit(new_index, new_val);
		}

	if ( index_type->Tag() != TYPE_LIST )
		// Nothing to expand.
		return CheckAndAssign(index, new_val);

	ListVal* iv = index->AsListVal();
	if ( iv->BaseTag() != TYPE_ANY )
		{
		if ( table_type->Indices()->Types()->length() != 1 )
			internal_error("bad singleton list index");

		for ( int i = 0; i < iv->Length(); ++i )
			if ( ! ExpandAndInit(iv->Index(i), new_val ? new_val->Ref() : 0) )
				return 0;

		Unref(new_val);
		return 1;
		}

	else
		{ // Compound table.
		val_list* vl = iv->Vals();
		loop_over_list(*vl, i)
			{
			// ### if CompositeHash::ComputeHash did flattening
			// of 1-element lists (like ComputeSingletonHash does),
			// then we could optimize here.
			BroType* t = (*vl)[i]->Type();
			if ( t->IsSet() || t->Tag() == TYPE_LIST )
				break;
			}

		if ( i >= vl->length() )
			// Nothing to expand.
			return CheckAndAssign(index, new_val);
		else
			{
			int result = ExpandCompoundAndInit(vl, i, new_val);
			Unref(new_val);
			return result;
			}
		}
	}


Val* TableVal::Default(Val* index)
	{
	Attr* def_attr = FindAttr(ATTR_DEFAULT);

	if ( ! def_attr )
		return 0;

	if ( ! def_val )
		def_val = def_attr->AttrExpr()->Eval(0);

	if ( ! def_val )
		{
		RunTime("non-constant default attribute");
		return 0;
		}

	if ( def_val->Type()->Tag() != TYPE_FUNC ||
	     same_type(def_val->Type(), Type()->YieldType()) )
		return def_val->Ref();

	const Func* f = def_val->AsFunc();
	val_list* vl = new val_list();

	if ( index->Type()->Tag() == TYPE_LIST )
		{
		const val_list* vl0 = index->AsListVal()->Vals();
		loop_over_list(*vl0, i)
			vl->append((*vl0)[i]->Ref());
		}
	else
		vl->append(index->Ref());

	Val* result = f->Call(vl);
	delete vl;

	if ( ! result )
		{
		RunTime("no value returned from &default function");
		return 0;
		}

	return result;
	}

Val* TableVal::Lookup(Val* index, bool use_default_val)
	{
	static Val* last_default = 0;

	if ( last_default )
		{
		Unref(last_default);
		last_default = 0;
		}

	if ( subnets )
		{
		TableEntryVal* v = (TableEntryVal*) subnets->Lookup(index);
		if ( v )
			return v->Value() ? v->Value() : this;

		if ( ! use_default_val )
			return 0;

		Val* def = Default(index);
		last_default = def;

		return def;
		}

	const PDict(TableEntryVal)* tbl = AsTable();

	if ( tbl->Length() > 0 )
		{
		HashKey* k = ComputeHash(index);
		if ( k )
			{
			TableEntryVal* v = AsTable()->Lookup(k);
			delete k;

			if ( v )
				{
				if ( attrs &&
				     ! (attrs->FindAttr(ATTR_EXPIRE_WRITE) ||
					attrs->FindAttr(ATTR_EXPIRE_CREATE)) )
					{
					v->SetExpireAccess(network_time);
					if ( LoggingAccess() && expire_time )
						ReadOperation(index, v);
					}

				return v->Value() ? v->Value() : this;
				}
			}
		}

	if ( ! use_default_val )
		return 0;

	Val* def = Default(index);

	last_default = def;
	return def;
	}

bool TableVal::UpdateTimestamp(Val* index)
	{
	TableEntryVal* v;

	if ( subnets )
		v = (TableEntryVal*) subnets->Lookup(index);
	else
		{
		HashKey* k = ComputeHash(index);
		if ( ! k )
			return false;

		v = AsTable()->Lookup(k);

		delete k;
		}

	if ( ! v )
		return false;

	v->SetExpireAccess(network_time);
	if ( attrs->FindAttr(ATTR_EXPIRE_READ) )
		ReadOperation(index, v);

	return true;
	}

ListVal* TableVal::RecoverIndex(const HashKey* k) const
	{
	return table_hash->RecoverVals(k);
	}

Val* TableVal::Delete(const Val* index)
	{
	HashKey* k = ComputeHash(index);
	TableEntryVal* v = k ? AsNonConstTable()->RemoveEntry(k) : 0;
	Val* va = v ? (v->Value() ? v->Value() : this->Ref()) : 0;

	if ( subnets && ! subnets->Remove(index) )
		internal_error( "index not in prefix table" );

	if ( LoggingAccess() )
		{
		if ( v )
			{
			if ( v->Value() && remote_check_sync_consistency )
				// A table.
				StateAccess::Log(
					new StateAccess(OP_DEL, this,
							index, v->Value()));
			else
				{
				// A set.
				Val* has_old_val = new Val(1, TYPE_INT);
				StateAccess::Log(
					new StateAccess(OP_DEL, this, index,
							has_old_val));
				Unref(has_old_val);
				}
			}
		else
			StateAccess::Log(
				new StateAccess(OP_DEL, this, index, 0));
		}

	delete k;
	delete v;

	Modified();
	return va;
	}

Val* TableVal::Delete(const HashKey* k)
	{
	TableEntryVal* v = AsNonConstTable()->RemoveEntry(k);
	Val* va = v ? (v->Value() ? v->Value() : this->Ref()) : 0;

	if ( subnets )
		{
		Val* index = table_hash->RecoverVals(k);
		if ( ! subnets->Remove(index) )
			internal_error( "index not in prefix table" );
		Unref(index);
		}

	delete v;

	if ( LoggingAccess() )
		StateAccess::Log(new StateAccess(OP_DEL, this, k));

	Modified();
	return va;
	}

ListVal* TableVal::ConvertToList(TypeTag t) const
	{
	ListVal* l = new ListVal(t);

	const PDict(TableEntryVal)* tbl = AsTable();
	IterCookie* c = tbl->InitForIteration();

	HashKey* k;
	TableEntryVal* v;
	while ( (v = tbl->NextEntry(k, c)) )
		{
		ListVal* index = table_hash->RecoverVals(k);

		if ( t == TYPE_ANY )
			l->Append(index);
		else
			{
			// We're expecting a pure list, flatten the
			// ListVal.
			if ( index->Length() != 1 )
				InternalWarning("bad index in TableVal::ConvertToList");
			Val* flat_v = index->Index(0)->Ref();
			Unref(index);
			l->Append(flat_v);
			}

		delete k;
		}

	return l;
	}

ListVal* TableVal::ConvertToPureList() const
	{
	type_list* tl = table_type->Indices()->Types();
	if ( tl->length() != 1 )
		InternalWarning("bad index type in TableVal::ConvertToPureList");

	return ConvertToList((*tl)[0]->Tag());
	}

void TableVal::Describe(ODesc* d) const
	{
	const PDict(TableEntryVal)* tbl = AsTable();
	int n = tbl->Length();

	if ( d->IsBinary() || d->IsPortable() )
		{
		table_type->Describe(d);
		d->SP();
		d->Add(n);
		d->SP();
		}

	if ( d->IsPortable() || d->IsReadable() )
		{
		d->Add("{");
		d->PushIndent();
		}

	IterCookie* c = tbl->InitForIteration();

	for ( int i = 0; i < n; ++i )
		{
		HashKey* k;
		TableEntryVal* v = tbl->NextEntry(k, c);

		if ( ! v )
			internal_error("hash table underflow in TableVal::Describe");

		ListVal* vl = table_hash->RecoverVals(k);
		int dim = vl->Length();

		if ( i > 0 )
			{
			if ( ! d->IsBinary() )
				d->Add(",");

			d->NL();
			}

		if ( d->IsReadable() )
			{
			if ( dim != 1 || ! table_type->IsSet() )
				d->Add("[");
			}
		else
			{
			d->Add(dim);
			d->SP();
			}

		vl->Describe(d);

		delete k;
		Unref(vl);

		if ( table_type->IsSet() )
			{ // We're a set, not a table.
			if ( d->IsReadable() )
				if ( dim != 1 )
					d->AddSP("]");
			}
		else
			{
			if ( d->IsReadable() )
				d->AddSP("] =");
			if ( v->Value() )
				v->Value()->Describe(d);
			}

		if ( d->IsReadable() && ! d->IsShort() && d->IncludeStats() )
			{
			d->Add(" @");
			d->Add(fmt_access_time(v->ExpireAccessTime()));
			}
		}

	if ( tbl->NextEntry(c) )
		internal_error("hash table overflow in TableVal::Describe");

	if ( d->IsPortable() || d->IsReadable() )
		{
		d->PopIndent();
		d->Add("}");
		}
	}

int TableVal::ExpandCompoundAndInit(val_list* vl, int k, Val* new_val)
	{
	Val* ind_k_v = (*vl)[k];
	ListVal* ind_k = ind_k_v->Type()->IsSet() ?
				ind_k_v->AsTableVal()->ConvertToList() :
				ind_k_v->AsListVal();

	for ( int i = 0; i < ind_k->Length(); ++i )
		{
		Val* ind_k_i = ind_k->Index(i);
		ListVal* expd = new ListVal(TYPE_ANY);
		loop_over_list(*vl, j)
			{
			if ( j == k )
				expd->Append(ind_k_i->Ref());
			else
				expd->Append((*vl)[j]->Ref());
			}

		int success = ExpandAndInit(expd, new_val ? new_val->Ref() : 0);
		Unref(expd);

		if ( ! success )
			return 0;
		}

	if ( ind_k_v->Type()->IsSet() )
		Unref(ind_k);

	return 1;
	}

int TableVal::CheckAndAssign(Val* index, Val* new_val, Opcode op)
	{
	Val* v = 0;
	if ( subnets )
		// We need an exact match here.
		v = (Val*) subnets->Lookup(index, true);
	else
		v = Lookup(index, false);

	if ( v )
		index->Warn("multiple initializations for index");

	return Assign(index, new_val, op);
	}

void TableVal::InitTimer(double delay)
	{
	timer = new TableValTimer(this, network_time + delay);
	timer_mgr->Add(timer);
	}

void TableVal::DoExpire(double t)
	{
	if ( ! type )
		return; // FIX ME ###

	PDict(TableEntryVal)* tbl = AsNonConstTable();

	if ( ! expire_cookie )
		{
		expire_cookie = tbl->InitForIteration();
		tbl->MakeRobustCookie(expire_cookie);
		}

	HashKey* k = 0;
	TableEntryVal* v = 0;

	for ( int i = 0; i < table_incremental_step &&
			 (v = tbl->NextEntry(k, expire_cookie)); ++i )
		{
		if ( v->ExpireAccessTime() == 0 )
			// This happens when we insert val while network_time
			// hasn't been initialized yet (e.g. in bro_init()).
			// We correct the timestamp now.
			v->SetExpireAccess(network_time);

		else if ( v->ExpireAccessTime() + expire_time < t )
			{
			Val* val = v ? v->Value() : 0;

			if ( expire_expr )
				{
				Val* idx = RecoverIndex(k);
				double secs = CallExpireFunc(idx);

				// It's possible that the user-provided
				// function modified or deleted the table
				// value, so look it up again.
				v = tbl->Lookup(k);

				if ( ! v )
					{ // user-provided function deleted it
					delete k;
					continue;
					}

				if ( secs > 0 )
					{
					// User doesn't want us to expire
					// this now.
					v->SetExpireAccess(network_time - expire_time + secs);
					delete k;
					continue;
					}

				}

			if ( subnets )
				{
				Val* index = RecoverIndex(k);
				if ( ! subnets->Remove(index) )
					internal_error( "index not in prefix table" );
				Unref(index);
				}

			if ( LoggingAccess() )
				StateAccess::Log(
					new StateAccess(OP_EXPIRE, this, k));

			tbl->RemoveEntry(k);
			delete v;
			Unref(val);
			Modified();
			}

		delete k;
		}

	if ( ! v )
		{
		expire_cookie = 0;
		InitTimer(table_expire_interval);
		}
	else
		InitTimer(table_expire_delay);
	}

double TableVal::CallExpireFunc(Val* idx)
	{
	if ( ! expire_expr )
		{
		Unref(idx);
		return 0;
		}

	val_list* vl = new val_list;
	vl->append(Ref());

	// Flatten lists of a single element.
	if ( idx->Type()->Tag() == TYPE_LIST &&
	     idx->AsListVal()->Length() == 1 )
		{
		Val* old = idx;
		idx = idx->AsListVal()->Index(0);
		idx->Ref();
		Unref(old);
		}

	vl->append(idx);

	Val* vs = expire_expr->Eval(0)->AsFunc()->Call(vl);
	double secs = vs->AsInterval();
	Unref(vs);
	delete vl;

	return secs;
	}

void TableVal::ReadOperation(Val* index, TableEntryVal* v)
	{
	// In theory we need to only propagate one update per &read_expire
	// interval to prevent peers from expiring intervals. To account for
	// practical issues such as latency, we send one update every half
	// &read_expire.
	if ( network_time - v->LastReadUpdate() > expire_time / 2 )
		{
		StateAccess::Log(new StateAccess(OP_READ_IDX, this, index));
		v->SetLastReadUpdate(network_time);
		}
	}

IMPLEMENT_SERIAL(TableVal, SER_TABLE_VAL);

// This is getting rather complex due to the ability to suspend even within
// deeply-nested values.
bool TableVal::DoSerialize(SerialInfo* info) const
	{
	DO_SERIALIZE_WITH_SUSPEND(SER_TABLE_VAL, MutableVal);

	// The current state of the serialization.
	struct State {
		IterCookie* c;
		TableEntryVal* v;	// current value
		bool did_index;	// already wrote the val's index
	}* state;

	PDict(TableEntryVal)* tbl =
		const_cast<TableVal*>(this)->AsNonConstTable();

	if ( info->cont.NewInstance() )
		{
		// For simplicity, we disable suspension for the objects
		// serialized here.  (In fact we know that *currently*
		// they won't even try).
		DisableSuspend suspend(info);

		state = new State;
		state->c = tbl->InitForIteration();
		tbl->MakeRobustCookie(state->c);
		state->v = 0;
		state->did_index = false;
		info->s->WriteOpenTag(table_type->IsSet() ? "set" : "table");

		if ( ! SERIALIZE(expire_time) )
			return false;

		SERIALIZE_OPTIONAL(attrs);
		SERIALIZE_OPTIONAL(expire_expr);

		// Make sure nobody kills us in between.
		const_cast<TableVal*>(this)->Ref();
		}

	else if ( info->cont.ChildSuspended() )
		state = (State*) info->cont.RestoreState();

	else if ( info->cont.Resuming() )
		{
		info->cont.Resume();
		state = (State*) info->cont.RestoreState();
		}
	else
		internal_error("unknown continuation state");

	HashKey* k;
	int count = 0;

	assert((!info->cont.ChildSuspended()) || state->v);

	while ( true )
		{
		if ( ! state->v )
			{
			state->v = tbl->NextEntry(k, state->c);
			if ( ! state->c )
				{
				// No next one.
				SERIALIZE(false);
				break;
				}

			// There's a value coming.
			SERIALIZE(true);

			if ( state->v->Value() )
				state->v->Ref();

			state->did_index = false;
			}

		// Serialize index.
		if ( ! state->did_index )
			{
			// Indices are rather small, so we disable suspension
			// here again.
			DisableSuspend suspend(info);
			info->s->WriteOpenTag("key");
			ListVal* index = table_hash->RecoverVals(k)->AsListVal();
			delete k;

			if ( ! index->Serialize(info) )
				return false;

			Unref(index);
			info->s->WriteCloseTag("key");

			state->did_index = true;

			// Start serializing data.
			if ( ! type->IsSet() )
				info->s->WriteOpenTag("value");
			}

		if ( ! type->IsSet() )
			{
			info->cont.SaveState(state);
			info->cont.SaveContext();
			bool result = state->v->val->Serialize(info);
			info->cont.RestoreContext();

			if ( ! result )
				return false;

			if ( info->cont.ChildSuspended() )
				return true;
			}

		double eat = state->v->ExpireAccessTime();

		if ( ! (SERIALIZE(state->v->last_access_time) &&
			SERIALIZE(eat)) )
			return false;

		info->s->WriteCloseTag("value");

		if ( state->v->Value() )
			state->v->Unref();
		state->v = 0; // Next value.

		// Suspend if we've done enough for now (which means we
		// have serialized more than table_incremental_step entries
		// in a row; if an entry has suspended itself in between,
		// we start counting from 0).
		if ( info->may_suspend && ++count > table_incremental_step)
			{
			info->cont.SaveState(state);
			info->cont.Suspend();
			bro_logger->Log("TableVals serialization suspended right in the middle.");
			return true;
			}
		}

	info->s->WriteCloseTag(table_type->IsSet() ? "set" : "table");
	delete state;

	Unref(const_cast<TableVal*>(this));
	return true;
	}

bool TableVal::DoUnserialize(UnserialInfo* info)
	{
	DO_UNSERIALIZE(MutableVal);

	if ( ! UNSERIALIZE(&expire_time) )
		return false;

	Init((TableType*) type);

	UNSERIALIZE_OPTIONAL(attrs, Attributes::Unserialize(info));
	UNSERIALIZE_OPTIONAL(expire_expr, Expr::Unserialize(info));

	while ( true )
		{
		// Anymore?
		bool next;
		if ( ! UNSERIALIZE(&next) )
			return false;

		if ( ! next )
			break;

		// Unserialize index.
		ListVal* index =
			(ListVal*) Val::Unserialize(info, table_type->Indices());
		if ( ! index )
			return false;

		// Unserialize data.
		Val* entry;
		if ( ! table_type->IsSet() )
			{
			entry = Val::Unserialize(info, type->YieldType());
			if ( ! entry )
				return false;
			}
		else
			entry = 0;

		TableEntryVal* entry_val = new TableEntryVal(entry);

		double eat;

		if ( ! UNSERIALIZE(&entry_val->last_access_time) ||
		     ! UNSERIALIZE(&eat) )
			return false;

		entry_val->SetExpireAccess(eat);

		HashKey* key = ComputeHash(index);
		TableEntryVal* old_entry_val =
			AsNonConstTable()->Insert(key, entry_val);
		assert(! old_entry_val);

		delete key;

		if ( subnets )
			subnets->Insert(index, entry_val);

		Unref(index);
		}

	// If necessary, activate the expire timer.
	if ( attrs)
		{
		CheckExpireAttr(ATTR_EXPIRE_READ);
		CheckExpireAttr(ATTR_EXPIRE_WRITE);
		CheckExpireAttr(ATTR_EXPIRE_CREATE);
		}

	return true;
	}

bool TableVal::AddProperties(Properties arg_props)
	{
	if ( ! MutableVal::AddProperties(arg_props) )
		return false;

	if ( Type()->IsSet() || ! RecursiveProps(arg_props) )
		return true;

	// For a large table, this could get expensive. So, let's hope
	// that nobody creates such a table *before* making it persistent
	// (for example by inserting it into another table).
	TableEntryVal* v;
	PDict(TableEntryVal)* tbl = val.table_val;
	IterCookie* c = tbl->InitForIteration();
	while ( (v = tbl->NextEntry(c)) )
		if ( v->Value()->IsMutableVal() )
			v->Value()->AsMutableVal()->AddProperties(RecursiveProps(arg_props));

	return true;
	}

bool TableVal::RemoveProperties(Properties arg_props)
	{
	if ( ! MutableVal::RemoveProperties(arg_props) )
		return false;

	if ( Type()->IsSet() || ! RecursiveProps(arg_props) )
		return true;

	// For a large table, this could get expensive.  So, let's hope
	// that nobody creates such a table *before* making it persistent
	// (for example by inserting it into another table).
	TableEntryVal* v;
	PDict(TableEntryVal)* tbl = val.table_val;
	IterCookie* c = tbl->InitForIteration();
	while ( (v = tbl->NextEntry(c)) )
		if ( v->Value()->IsMutableVal() )
			v->Value()->AsMutableVal()->RemoveProperties(RecursiveProps(arg_props));

	return true;
	}

unsigned int TableVal::MemoryAllocation() const
	{
	unsigned int size = 0;

	PDict(TableEntryVal)* v = val.table_val;
	IterCookie* c = v->InitForIteration();

	TableEntryVal* tv;
	while ( (tv = v->NextEntry(c)) )
		{
		if ( tv->Value() )
			size += tv->Value()->MemoryAllocation();
		size += padded_sizeof(TableEntryVal);
		}

	return size + padded_sizeof(*this) + val.table_val->MemoryAllocation()
		+ table_hash->MemoryAllocation();
	}

RecordVal::RecordVal(RecordType* t) : MutableVal(t)
	{
	record_type = t;
	int n = record_type->NumFields();
	val_list* vl = val.val_list_val = new val_list(n);

	// Initialize to default values from RecordType (which are nil
	// by default).
	for ( int i = 0; i < n; ++i )
		{
		Attributes* a = record_type->FieldDecl(i)->attrs;
		Attr* def_attr = a ? a->FindAttr(ATTR_DEFAULT) : 0;
		Val* def = def_attr ? def_attr->AttrExpr()->Eval(0) : 0;

		if ( ! def && ! (a && a->FindAttr(ATTR_OPTIONAL)) )
			{
			BroType* type = record_type->FieldDecl(i)->type;
			TypeTag tag = type->Tag();

			if ( tag == TYPE_RECORD )
				def = new RecordVal(type->AsRecordType());

			else if ( tag == TYPE_TABLE )
				def = new TableVal(type->AsTableType(), a);

			else if ( t->Tag() == TYPE_VECTOR )
				def = new VectorVal(type->AsVectorType());
			}

		vl->append(def ? def->Ref() : 0);

		Unref(def);
		}
	}

RecordVal::~RecordVal()
	{
	delete_vals(AsNonConstRecord());
	}

void RecordVal::Assign(int field, Val* new_val, Opcode op)
	{
	if ( Lookup(field) &&
	     record_type->FieldType(field)->Tag() == TYPE_TABLE &&
	     new_val->AsTableVal()->FindAttr(ATTR_MERGEABLE) )
		{
		// Join two mergeable sets.
		Val* old = Lookup(field);
		if ( old->AsTableVal()->FindAttr(ATTR_MERGEABLE) )
			{
			if ( LoggingAccess() && op != OP_NONE )
				{
				StringVal* index = new StringVal(Type()->AsRecordType()->FieldName(field));
				StateAccess::Log(new StateAccess(OP_ASSIGN_IDX, this, index, new_val, old));
				Unref(index);
				}

			new_val->AsTableVal()->AddTo(old->AsTableVal(), 0, false);
			Unref(new_val);
			return;
			}
		}

	Val* old_val = AsNonConstRecord()->replace(field, new_val);

	if ( LoggingAccess() && op != OP_NONE )
		{
		if ( new_val && new_val->IsMutableVal() )
			new_val->AsMutableVal()->AddProperties(GetProperties());

		StringVal* index = new StringVal(Type()->AsRecordType()->FieldName(field));
		StateAccess::Log(
			new StateAccess(
				op == OP_INCR ? OP_INCR_IDX : OP_ASSIGN_IDX,
				this, index, new_val, old_val));
		Unref(index); // The logging may keep a cached copy.
		}

	Unref(old_val);
	Modified();
	}

Val* RecordVal::Lookup(int field) const
	{
	return (*AsRecord())[field];
	}

void RecordVal::Describe(ODesc* d) const
	{
	const val_list* vl = AsRecord();
	int n = vl->length();

	if ( d->IsBinary() || d->IsPortable() )
		{
		record_type->Describe(d);
		d->SP();
		d->Add(n);
		d->SP();
		}
	else
		d->Add("[");

	loop_over_list(*vl, i)
		{
		if ( ! d->IsBinary() && i > 0 )
			d->Add(", ");

		d->Add(record_type->FieldName(i));

		if ( ! d->IsBinary() )
			d->Add("=");

		Val* v = (*vl)[i];
		if ( v )
			v->Describe(d);
		else
			d->Add("<uninitialized>");
		}

	if ( d->IsReadable() )
		d->Add("]");
	}

IMPLEMENT_SERIAL(RecordVal, SER_RECORD_VAL);

bool RecordVal::DoSerialize(SerialInfo* info) const
	{
	DO_SERIALIZE(SER_RECORD_VAL, MutableVal);

	// We could use the type name as a tag here.
	info->s->WriteOpenTag("record");

	// We don't need to serialize record_type as it's simply the
	// casted table_type.
	// FIXME: What about origin?

	if ( ! SERIALIZE(val.val_list_val->length()) )
		return false;

	loop_over_list(*val.val_list_val, i)
		{
		info->s->WriteOpenTag(record_type->FieldName(i));
		Val* v = (*val.val_list_val)[i];
		SERIALIZE_OPTIONAL(v);
		info->s->WriteCloseTag(record_type->FieldName(i));
		}

	info->s->WriteCloseTag("record");

	return true;
	}

bool RecordVal::DoUnserialize(UnserialInfo* info)
	{
	DO_UNSERIALIZE(MutableVal);

	record_type = (RecordType*) type;
	origin = 0;

	int len;
	if ( ! UNSERIALIZE(&len) )
		{
		val.val_list_val = new val_list;
		return false;
		}

	val.val_list_val = new val_list(len);

	for ( int i = 0; i < len; ++i )
		{
		Val* v;
		UNSERIALIZE_OPTIONAL(v, Val::Unserialize(info));
		AsNonConstRecord()->append(v);	// correct for v==0, too.
		}

	return true;
	}

bool RecordVal::AddProperties(Properties arg_props)
	{
	if ( ! MutableVal::AddProperties(arg_props) )
		return false;

	if ( ! RecursiveProps(arg_props) )
		return true;

	loop_over_list(*val.val_list_val, i)
		{
		Val* v = (*val.val_list_val)[i];
		if ( v && v->IsMutableVal() )
			v->AsMutableVal()->AddProperties(RecursiveProps(arg_props));
		}
	return true;
	}


bool RecordVal::RemoveProperties(Properties arg_props)
	{
	if ( ! MutableVal::RemoveProperties(arg_props) )
		return false;

	if ( ! RecursiveProps(arg_props) )
		return true;

	loop_over_list(*val.val_list_val, i)
		{
		Val* v = (*val.val_list_val)[i];
		if ( v && v->IsMutableVal() )
			v->AsMutableVal()->RemoveProperties(RecursiveProps(arg_props));
		}
	return true;
	}

unsigned int RecordVal::MemoryAllocation() const
	{
	unsigned int size = 0;

	for ( int i = 0; i < type->AsRecordType()->NumFields(); ++i )
		{
		Val* v = (*val.val_list_val)[i];

		// v might be nil for records that don't wind
		// up being set to a value.
		if ( v )
			size += v->MemoryAllocation();
		}

	return size + padded_sizeof(*this) + val.val_list_val->MemoryAllocation();
	}

void EnumVal::ValDescribe(ODesc* d) const
	{
	const char* ename = type->AsEnumType()->Lookup(val.int_val);

	if ( ! ename )
		ename = "<undefined>";

	const char* module_offset = strstr(ename, "::");
	if ( module_offset )
		ename = module_offset + 2;

	d->Add(ename);
	}

IMPLEMENT_SERIAL(EnumVal, SER_ENUM_VAL);

bool EnumVal::DoSerialize(SerialInfo* info) const
	{
	DO_SERIALIZE(SER_ENUM_VAL, Val);
	return true;
	}

bool EnumVal::DoUnserialize(UnserialInfo* info)
	{
	DO_UNSERIALIZE(Val);
	return true;
	}

VectorVal::VectorVal(VectorType* t) : MutableVal(t)
	{
	vector_type = t->Ref()->AsVectorType();
	val.vector_val = new vector<Val*>();
	}

VectorVal::~VectorVal()
	{
	for ( unsigned int i = 0; i < val.vector_val->size(); ++i )
		Unref((*val.vector_val)[i]);

	Unref(vector_type);

	delete val.vector_val;
	}

bool VectorVal::Assign(unsigned int index, Val* element, const Expr* assigner,
			Opcode op)
	{
	if ( element &&
	     ! same_type(element->Type(), vector_type->YieldType(), 0) )
		{
		Unref(element);
		return false;
		}

	if ( index == 0 || index > (1 << 30) )
		{
		if ( assigner )
			assigner->Error(fmt("index (%d) must be positive",
						index));
		Unref(element);
		return true;	// true = "no fatal error"
		}

	BroType* yt = Type()->AsVectorType()->YieldType();

	if ( yt && yt->Tag() == TYPE_TABLE &&
	     element->AsTableVal()->FindAttr(ATTR_MERGEABLE) )
		{
		// Join two mergeable sets.
		Val* old = Lookup(index);
		if ( old && old->AsTableVal()->FindAttr(ATTR_MERGEABLE) )
			{
			if ( LoggingAccess() && op != OP_NONE )
				{
				Val* ival = new Val(index, TYPE_COUNT);
				StateAccess::Log(new StateAccess(OP_ASSIGN_IDX,
						this, ival, element,
						(*val.vector_val)[index - 1]));
				Unref(ival);
				}

			element->AsTableVal()->AddTo(old->AsTableVal(), 0, false);
			Unref(element);
			return true;
			}
		}

	if ( index <= val.vector_val->size() )
		Unref((*val.vector_val)[index - 1]);
	else
		val.vector_val->resize(index);

	if ( LoggingAccess() && op != OP_NONE )
		{
		if ( element->IsMutableVal() )
			element->AsMutableVal()->AddProperties(GetProperties());

		Val* ival = new Val(index, TYPE_COUNT);

		StateAccess::Log(new StateAccess(op == OP_INCR ?
				OP_INCR_IDX : OP_ASSIGN_IDX,
				this, ival, element, (*val.vector_val)[index - 1]));
		Unref(ival);
		}

	// Note: we do *not* Ref() the element, if any, at this point.
	// AssignExpr::Eval() already does this; other callers must remember
	// to do it similarly.
	(*val.vector_val)[index - 1] = element;

	Modified();
	return true;
	}

bool VectorVal::AssignRepeat(unsigned int index, unsigned int how_many,
				Val* element, const Expr* assigner)
	{
	ResizeAtLeast(index + how_many - 1);

	for ( unsigned int i = index; i < index + how_many; ++i )
		if ( ! Assign(i, element, assigner) )
			return false;

	return true;
	}


Val* VectorVal::Lookup(unsigned int index) const
	{
	if ( index == 0 || index > val.vector_val->size() )
		return 0;

	return (*val.vector_val)[index - 1];
	}

unsigned int VectorVal::Resize(unsigned int new_num_elements)
	{
	unsigned int oldsize = val.vector_val->size();
	val.vector_val->reserve(new_num_elements);
	val.vector_val->resize(new_num_elements);
	return oldsize;
	}

unsigned int VectorVal::ResizeAtLeast(unsigned int new_num_elements)
	 {
	 unsigned int old_size = val.vector_val->size();
	 if ( new_num_elements <= old_size )
		 return old_size;

	 return Resize(new_num_elements);
	 }

bool VectorVal::AddProperties(Properties arg_props)
	{
	if ( ! MutableVal::AddProperties(arg_props) )
		return false;

	if ( ! RecursiveProps(arg_props) )
		return true;

	for ( unsigned int i = 0; i < val.vector_val->size(); ++i )
		if ( (*val.vector_val)[i]->IsMutableVal() )
			(*val.vector_val)[i]->AsMutableVal()->AddProperties(RecursiveProps(arg_props));

	return true;
	}

bool VectorVal::RemoveProperties(Properties arg_props)
	{
	if ( ! MutableVal::RemoveProperties(arg_props) )
		return false;

	if ( ! RecursiveProps(arg_props) )
		return true;

	for ( unsigned int i = 0; i < val.vector_val->size(); ++i )
		if ( (*val.vector_val)[i]->IsMutableVal() )
			(*val.vector_val)[i]->AsMutableVal()->RemoveProperties(RecursiveProps(arg_props));

	return true;
	}

IMPLEMENT_SERIAL(VectorVal, SER_VECTOR_VAL);

bool VectorVal::DoSerialize(SerialInfo* info) const
	{
	DO_SERIALIZE(SER_VECTOR_VAL, MutableVal);

	info->s->WriteOpenTag("vector");

	if ( ! SERIALIZE(unsigned(val.vector_val->size())) )
		return false;

	for ( unsigned int i = 0; i < val.vector_val->size(); ++i )
		{
		info->s->WriteOpenTag("value");
		Val* v = (*val.vector_val)[i];
		SERIALIZE_OPTIONAL(v);
		info->s->WriteCloseTag("value");
		}

	info->s->WriteCloseTag("vector");

	return true;
	}

bool VectorVal::DoUnserialize(UnserialInfo* info)
	{
	DO_UNSERIALIZE(MutableVal);

	val.vector_val = new vector<Val*>;
	vector_type = type->Ref()->AsVectorType();

	int len;
	if ( ! UNSERIALIZE(&len) )
		return false;

	for ( int i = 0; i < len; ++i )
		{
		Val* v;
		UNSERIALIZE_OPTIONAL(v, Val::Unserialize(info, TYPE_ANY));
		Assign(i + VECTOR_MIN, v, 0);
		}

	return true;
	}

void VectorVal::ValDescribe(ODesc* d) const
	{
	d->Add("[");

	if ( val.vector_val->size() > 0 )
		for ( unsigned int i = 0; i < (val.vector_val->size() - 1); ++i )
			{
			if ( (*val.vector_val)[i] )
				(*val.vector_val)[i]->Describe(d);
			d->Add(", ");
			}

	if ( val.vector_val->size() &&
	     (*val.vector_val)[val.vector_val->size() - 1] )
		(*val.vector_val)[val.vector_val->size() - 1]->Describe(d);

	d->Add("]");
	}


Val* check_and_promote(Val* v, const BroType* t, int is_init)
	{
	BroType* vt = v->Type();

	vt = flatten_type(vt);
	t = flatten_type(t);

	TypeTag t_tag = t->Tag();
	TypeTag v_tag = vt->Tag();

	if ( ! EitherArithmetic(t_tag, v_tag) ||
	     /* allow sets as initializers */
	     (is_init && v_tag == TYPE_TABLE) )
		{
		if ( same_type(t, vt, is_init) )
			return v;

		t->Error("type clash", v);
		Unref(v);
		return 0;
		}

	if ( ! BothArithmetic(t_tag, v_tag) &&
	     (! IsArithmetic(v_tag) || t_tag != TYPE_TIME || ! v->IsZero()) )
		{
		if ( t_tag == TYPE_LIST || v_tag == TYPE_LIST )
			t->Error("list mixed with scalar", v);
		else
			t->Error("arithmetic mixed with non-arithmetic", v);
		Unref(v);
		return 0;
		}

	if ( v_tag == t_tag )
		return v;

	if ( t_tag != TYPE_TIME )
		{
		TypeTag mt = max_type(t_tag, v_tag);
		if ( mt != t_tag )
			{
			t->Error("over-promotion of arithmetic value", v);
			Unref(v);
			return 0;
			}
		}

	// Need to promote v to type t.
	InternalTypeTag it = t->InternalType();
	InternalTypeTag vit = vt->InternalType();

	if ( it == vit )
		// Already has the right internal type.
		return v;

	Val* promoted_v;
	switch ( it ) {
	case TYPE_INTERNAL_INT:
		promoted_v = new Val(v->CoerceToInt(), t_tag);
		break;

	case TYPE_INTERNAL_UNSIGNED:
		promoted_v = new Val(v->CoerceToUnsigned(), t_tag);
		break;

	case TYPE_INTERNAL_DOUBLE:
		promoted_v = new Val(v->CoerceToDouble(), t_tag);
		break;

	default:
		internal_error("bad internal type in check_and_promote()");
		Unref(v);
		return 0;
	}

	Unref(v);
	return promoted_v;
	}

int same_val(const Val* /* v1 */, const Val* /* v2 */)
	{
	internal_error("same_val not implemented");
	return 0;
	}

bool is_atomic_val(const Val* v)
	{
	switch ( v->Type()->InternalType() ) {
	case TYPE_INTERNAL_INT:
	case TYPE_INTERNAL_UNSIGNED:
	case TYPE_INTERNAL_DOUBLE:
	case TYPE_INTERNAL_STRING:
	case TYPE_INTERNAL_ADDR:
	case TYPE_INTERNAL_SUBNET:
		return true;
	default:
		return false;
	}
	}

int same_atomic_val(const Val* v1, const Val* v2)
	{
	// This is a very preliminary implementation of same_val(),
	// true only for equal, simple atomic values of same type.
	if ( v1->Type()->Tag() != v2->Type()->Tag() )
		return 0;

	switch ( v1->Type()->InternalType() ) {
	case TYPE_INTERNAL_INT:
		return v1->InternalInt() == v2->InternalInt();
	case TYPE_INTERNAL_UNSIGNED:
		return v1->InternalUnsigned() == v2->InternalUnsigned();
	case TYPE_INTERNAL_DOUBLE:
		return v1->InternalDouble() == v2->InternalDouble();
	case TYPE_INTERNAL_STRING:
		return Bstr_eq(v1->AsString(), v2->AsString());

	case TYPE_INTERNAL_ADDR:
		{
		const addr_type& a1 = v1->AsAddr();
		const addr_type& a2 = v2->AsAddr();
#ifdef BROv6
		return addr_eq(a1, a2);
#else
		return addr_eq(&a1, &a2);
#endif
		}

	case TYPE_INTERNAL_SUBNET:
		return subnet_eq(v1->AsSubNet(), v2->AsSubNet());

	default:
		internal_error("same_atomic_val called for non-atomic value");
		return 0;
	}

	return 0;
	}

void describe_vals(const val_list* vals, ODesc* d, int offset)
	{
	if ( ! d->IsReadable() )
		{
		d->Add(vals->length());
		d->SP();
		}

	for ( int i = offset; i < vals->length(); ++i )
		{
		if ( i > offset && d->IsReadable() )
			d->Add(", ");

		(*vals)[i]->Describe(d);
		}
	}

void delete_vals(val_list* vals)
	{
	if ( vals )
		{
		loop_over_list(*vals, i)
			Unref((*vals)[i]);
		delete vals;
		}
	}<|MERGE_RESOLUTION|>--- conflicted
+++ resolved
@@ -517,11 +517,7 @@
 	case TYPE_INTERNAL_INT:
 		// Return abs value. However abs() only works on ints and llabs
 		// doesn't work on Mac OS X 10.5. So we do it by hand
-<<<<<<< HEAD
-		if (val.int_val < 0)
-=======
 		if ( val.int_val < 0 )
->>>>>>> ff740f15
 			return new Val(-val.int_val, TYPE_COUNT);
 		else
 			return new Val(val.int_val, TYPE_COUNT);
