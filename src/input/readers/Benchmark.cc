--- conflicted
+++ resolved
@@ -26,22 +26,14 @@
 	timedspread = double(BifConst::InputBenchmark::timedspread);
 	heartbeat_interval = double(BifConst::Threading::heartbeat_interval);
 
-<<<<<<< HEAD
-	io = new AsciiInputOutput(this, AsciiInputOutput::SeparatorInfo());
-=======
 	ascii = new AsciiFormatter(this, AsciiFormatter::SeparatorInfo());
->>>>>>> 00759732
 	}
 
 Benchmark::~Benchmark()
 	{
 	DoClose();
 
-<<<<<<< HEAD
-	delete io;
-=======
 	delete ascii;
->>>>>>> 00759732
 	}
 
 void Benchmark::DoClose()
@@ -174,21 +166,13 @@
 
 	case TYPE_SUBNET:
 		{
-<<<<<<< HEAD
-		val->val.subnet_val.prefix = io->StringToAddr("192.168.17.1");
-=======
 		val->val.subnet_val.prefix = ascii->ParseAddr("192.168.17.1");
->>>>>>> 00759732
 		val->val.subnet_val.length = 16;
 		}
 		break;
 
 	case TYPE_ADDR:
-<<<<<<< HEAD
-		val->val.addr_val = io->StringToAddr("192.168.17.1");
-=======
 		val->val.addr_val = ascii->ParseAddr("192.168.17.1");
->>>>>>> 00759732
 		break;
 
 	case TYPE_TABLE:
