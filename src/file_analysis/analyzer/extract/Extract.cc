--- conflicted
+++ resolved
@@ -68,10 +68,6 @@
 		}
 	else if ( depth + len > lim )
 		{
-<<<<<<< HEAD
-		printf("exceeded the maximum extraction lenght depth: %llu len: %llu lim: %llu\n", depth, len, lim);
-=======
->>>>>>> 374e61ee
 		*n = lim - depth;
 		return true;
 		}
@@ -107,11 +103,7 @@
 
 	if ( towrite > 0 )
 		{
-<<<<<<< HEAD
-		safe_pwrite(fd, (const u_char *) data, towrite, depth);
-=======
 		safe_write(fd, reinterpret_cast<const char*>(data), towrite);
->>>>>>> 374e61ee
 		depth += towrite;
 		}
 
@@ -120,9 +112,6 @@
 
 bool Extract::Undelivered(uint64 offset, uint64 len)
 	{
-<<<<<<< HEAD
-	depth += len;
-=======
 	if ( depth == offset )
 		{
 		char* tmp = new char[len]();
@@ -131,6 +120,5 @@
 		depth += len;
 		}
 
->>>>>>> 374e61ee
 	return true;
 	}