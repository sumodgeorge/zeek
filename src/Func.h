--- conflicted
+++ resolved
@@ -51,13 +51,12 @@
 
 	Kind GetKind() const	{ return kind; }
 
-<<<<<<< HEAD
+	const char* Name() const { return name.c_str(); }
+
+	// TODO: Unify with the name Name().
 	const ID* GetID() const { return id; }
 	void SetID(ID *arg_id);
 	void ExportID()	const { if ( id ) id->SetExport(); }
-=======
-	const char* Name() const { return name.c_str(); }
->>>>>>> 00759732
 
 	virtual void Describe(ODesc* d) const = 0;
 	virtual void DescribeDebug(ODesc* d, const val_list* args) const;
