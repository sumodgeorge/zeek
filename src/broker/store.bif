--- conflicted
+++ resolved
@@ -371,13 +371,8 @@
 		return zeek::val_mgr->False();
 		}
 
-<<<<<<< HEAD
 	handle->store.put(std::move(*key), std::move(*val), bro_broker::convert_expiry(e));
-	return val_mgr->True();
-=======
-	handle->store.put(std::move(*key), std::move(*val), prepare_expiry(e));
-	return zeek::val_mgr->True();
->>>>>>> 48362cc0
+	return zeek::val_mgr->True();
 	%}
 
 function Broker::__erase%(h: opaque of Broker::Store, k: any%): bool
@@ -427,13 +422,8 @@
 		}
 
 	handle->store.increment(std::move(*key), std::move(*amount),
-<<<<<<< HEAD
 	                        bro_broker::convert_expiry(e));
-	return val_mgr->True();
-=======
-	                        prepare_expiry(e));
-	return zeek::val_mgr->True();
->>>>>>> 48362cc0
+	return zeek::val_mgr->True();
 	%}
 
 function Broker::__decrement%(h: opaque of Broker::Store, k: any, a: any,
@@ -461,13 +451,8 @@
 		return zeek::val_mgr->False();
 		}
 
-<<<<<<< HEAD
 	handle->store.decrement(std::move(*key), std::move(*amount), bro_broker::convert_expiry(e));
-	return val_mgr->True();
-=======
-	handle->store.decrement(std::move(*key), std::move(*amount), prepare_expiry(e));
-	return zeek::val_mgr->True();
->>>>>>> 48362cc0
+	return zeek::val_mgr->True();
 	%}
 
 function Broker::__append%(h: opaque of Broker::Store, k: any, s: any,
@@ -495,13 +480,8 @@
 		return zeek::val_mgr->False();
 		}
 
-<<<<<<< HEAD
 	handle->store.append(std::move(*key), std::move(*str), bro_broker::convert_expiry(e));
-	return val_mgr->True();
-=======
-	handle->store.append(std::move(*key), std::move(*str), prepare_expiry(e));
-	return zeek::val_mgr->True();
->>>>>>> 48362cc0
+	return zeek::val_mgr->True();
 	%}
 
 function Broker::__insert_into_set%(h: opaque of Broker::Store, k: any, i: any,
@@ -530,13 +510,8 @@
 		}
 
 	handle->store.insert_into(std::move(*key), std::move(*idx),
-<<<<<<< HEAD
 	                          bro_broker::convert_expiry(e));
-	return val_mgr->True();
-=======
-	                          prepare_expiry(e));
-	return zeek::val_mgr->True();
->>>>>>> 48362cc0
+	return zeek::val_mgr->True();
 	%}
 
 function Broker::__insert_into_table%(h: opaque of Broker::Store, k: any,
@@ -572,13 +547,8 @@
 		}
 
 	handle->store.insert_into(std::move(*key), std::move(*idx),
-<<<<<<< HEAD
 	                          std::move(*val), bro_broker::convert_expiry(e));
-	return val_mgr->True();
-=======
-	                          std::move(*val), prepare_expiry(e));
-	return zeek::val_mgr->True();
->>>>>>> 48362cc0
+	return zeek::val_mgr->True();
 	%}
 
 function Broker::__remove_from%(h: opaque of Broker::Store, k: any, i: any,
@@ -607,13 +577,8 @@
 		}
 
 	handle->store.remove_from(std::move(*key), std::move(*idx),
-<<<<<<< HEAD
 	                          bro_broker::convert_expiry(e));
-	return val_mgr->True();
-=======
-	                          prepare_expiry(e));
-	return zeek::val_mgr->True();
->>>>>>> 48362cc0
+	return zeek::val_mgr->True();
 	%}
 
 function Broker::__push%(h: opaque of Broker::Store, k: any, v: any,
@@ -641,13 +606,8 @@
 		return zeek::val_mgr->False();
 		}
 
-<<<<<<< HEAD
 	handle->store.push(std::move(*key), std::move(*val), bro_broker::convert_expiry(e));
-	return val_mgr->True();
-=======
-	handle->store.push(std::move(*key), std::move(*val), prepare_expiry(e));
-	return zeek::val_mgr->True();
->>>>>>> 48362cc0
+	return zeek::val_mgr->True();
 	%}
 
 function Broker::__pop%(h: opaque of Broker::Store, k: any, e: interval%): bool
@@ -667,13 +627,8 @@
 		return zeek::val_mgr->False();
 		}
 
-<<<<<<< HEAD
 	handle->store.pop(std::move(*key), bro_broker::convert_expiry(e));
-	return val_mgr->True();
-=======
-	handle->store.pop(std::move(*key), prepare_expiry(e));
-	return zeek::val_mgr->True();
->>>>>>> 48362cc0
+	return zeek::val_mgr->True();
 	%}
 
 function Broker::__clear%(h: opaque of Broker::Store%): bool
