--- conflicted
+++ resolved
@@ -85,14 +85,10 @@
    ${FLEX_BIFScanner_INPUT}
    ${BISON_BIFParser_OUTPUTS}
    ${FLEX_BIFScanner_OUTPUTS}
-<<<<<<< HEAD
-   bif_arg.cc module_util.cc
-=======
    bif_arg.cc
    module_util.cc
    bif_arg.h
    module_util.h
->>>>>>> cde60768
 )
 
 add_executable(bifcl ${bifcl_SRCS})
@@ -140,16 +136,6 @@
     event.bif
     const.bif
     types.bif
-<<<<<<< HEAD
-    common-rw.bif
-    finger-rw.bif
-    ident-rw.bif
-    dns-rw.bif
-    ftp-rw.bif
-    smtp-rw.bif
-    http-rw.bif
-=======
->>>>>>> cde60768
     strings.bif
 )
 
@@ -289,10 +275,6 @@
     net_util.cc
     util.cc
     module_util.cc
-<<<<<<< HEAD
-    Active.cc
-=======
->>>>>>> cde60768
     Analyzer.cc
     Anon.cc
     ARP.cc
