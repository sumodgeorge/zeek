include_directories(BEFORE
                    ${CMAKE_CURRENT_SOURCE_DIR}
                    ${CMAKE_CURRENT_BINARY_DIR}
)

configure_file(version.c.in ${CMAKE_CURRENT_BINARY_DIR}/version.c)
configure_file(util-config.h.in ${CMAKE_CURRENT_BINARY_DIR}/util-config.h)

# This creates a custom command to transform a bison output file (inFile)
# into outFile in order to avoid symbol conflicts:
# - replaces instances of 'yylex' in inFile with yylexPrefix
# - replaces instances of 'yy' in inFile with yyPrefix
# - deletes instances of 'extern char.*getenv' in inFile
# - writes results to outFile and adds it to list TRANSFORMED_BISON_OUTPUTS
macro(REPLACE_YY_PREFIX_TARGET inFile outFile yylexPrefix yyPrefix)
    set(args "'/extern char.*getenv/d")
    set(args "${args}\;s/yylex/${yylexPrefix}lex/")
    set(args "${args}\;s/yy/${yyPrefix}/g'" < ${inFile} > ${outFile})
    add_custom_command(OUTPUT ${outFile}
                       COMMAND ${SED_EXE}
                       ARGS ${args}
                       DEPENDS ${inFile}
                       COMMENT "[sed] replacing stuff in ${inFile}"
    )
    list(APPEND TRANSFORMED_BISON_OUTPUTS ${outFile})
endmacro(REPLACE_YY_PREFIX_TARGET)

########################################################################
## Create targets to generate parser and scanner code

set(BISON_FLAGS "--debug")

# BIF parser/scanner
bison_target(BIFParser builtin-func.y
             ${CMAKE_CURRENT_BINARY_DIR}/bif_parse.cc
             HEADER ${CMAKE_CURRENT_BINARY_DIR}/bif_parse.h
             VERBOSE ${CMAKE_CURRENT_BINARY_DIR}/bif_parse.output
             COMPILE_FLAGS "${BISON_FLAGS}")
flex_target(BIFScanner builtin-func.l ${CMAKE_CURRENT_BINARY_DIR}/bif_lex.cc)
add_flex_bison_dependency(BIFScanner BIFParser)

# Rule parser/scanner
bison_target(RuleParser rule-parse.y
             ${CMAKE_CURRENT_BINARY_DIR}/rup.cc
             HEADER ${CMAKE_CURRENT_BINARY_DIR}/rup.h
             VERBOSE ${CMAKE_CURRENT_BINARY_DIR}/rule_parse.output
             COMPILE_FLAGS "${BISON_FLAGS}")
replace_yy_prefix_target(${CMAKE_CURRENT_BINARY_DIR}/rup.cc
                         ${CMAKE_CURRENT_BINARY_DIR}/rule-parse.cc
                         rules_ rules_)
replace_yy_prefix_target(${CMAKE_CURRENT_BINARY_DIR}/rup.h
                         ${CMAKE_CURRENT_BINARY_DIR}/rule-parse.h
                         rules_ rules_)
flex_target(RuleScanner rule-scan.l ${CMAKE_CURRENT_BINARY_DIR}/rule-scan.cc
            COMPILE_FLAGS "-Prules_")

# RE parser/scanner
bison_target(REParser re-parse.y
             ${CMAKE_CURRENT_BINARY_DIR}/rep.cc
             HEADER ${CMAKE_CURRENT_BINARY_DIR}/re-parse.h
             VERBOSE ${CMAKE_CURRENT_BINARY_DIR}/re_parse.output
             COMPILE_FLAGS "${BISON_FLAGS}")
replace_yy_prefix_target(${CMAKE_CURRENT_BINARY_DIR}/rep.cc
                         ${CMAKE_CURRENT_BINARY_DIR}/re-parse.cc
                         re_ RE_)
flex_target(REScanner re-scan.l ${CMAKE_CURRENT_BINARY_DIR}/re-scan.cc
            COMPILE_FLAGS "-Pre_")
add_flex_bison_dependency(REScanner REParser)

# Parser/Scanner
bison_target(Parser parse.y
             ${CMAKE_CURRENT_BINARY_DIR}/p.cc
             HEADER ${CMAKE_CURRENT_BINARY_DIR}/broparse.h
             VERBOSE ${CMAKE_CURRENT_BINARY_DIR}/parse.output
             COMPILE_FLAGS "${BISON_FLAGS}")
replace_yy_prefix_target(${CMAKE_CURRENT_BINARY_DIR}/p.cc
                         ${CMAKE_CURRENT_BINARY_DIR}/parse.cc
                         bro yy)
flex_target(Scanner scan.l ${CMAKE_CURRENT_BINARY_DIR}/scan.cc
            COMPILE_FLAGS "-Pbro")

########################################################################
## bifcl (BIF compiler) target

set(bifcl_SRCS
   ${BISON_BIFParser_INPUT}
   ${FLEX_BIFScanner_INPUT}
   ${BISON_BIFParser_OUTPUTS}
   ${FLEX_BIFScanner_OUTPUTS}
   bif_arg.cc
   module_util.cc
   bif_arg.h
   module_util.h
)

add_executable(bifcl ${bifcl_SRCS})

target_link_libraries(bifcl)

########################################################################
## bifcl-dependent targets

# A macro to define a command that uses the BIF compiler to produce
# C++ segments and Bro language declarations from .bif file
# The outputs are appended to list ALL_BIF_OUTPUTS
# Outputs that should be installed are appended to INSTALL_BIF_OUTPUTS
macro(BIF_TARGET bifInput)
    get_bif_output_files(${bifInput} bifOutputs)
    add_custom_command(OUTPUT ${bifOutputs}
                       COMMAND bifcl
                       ARGS ${CMAKE_CURRENT_SOURCE_DIR}/${bifInput} || (rm -f ${bifOutputs} && exit 1)
                       # In order be able to run bro from the build directory,
                       # the generated bro script needs to be inside a
                       # a directory tree named the same way it will be
                       # referenced from an @load.
                       COMMAND "${CMAKE_COMMAND}"
                       ARGS -E copy ${bifInput}.bro base/${bifInput}.bro
                       COMMAND "${CMAKE_COMMAND}"
                       ARGS -E remove -f ${bifInput}.bro
                       DEPENDS ${bifInput}
                       DEPENDS bifcl
                       COMMENT "[BIFCL] Processing ${bifInput}"
    )
    list(APPEND ALL_BIF_OUTPUTS ${bifOutputs})
    list(APPEND INSTALL_BIF_OUTPUTS
         ${CMAKE_CURRENT_BINARY_DIR}/base/${bifInput}.bro)
endmacro(BIF_TARGET)

# returns a list of output files that bifcl will produce
# for given input file in ${outputFileVar}
macro(GET_BIF_OUTPUT_FILES inputFile outputFileVar)
    set(${outputFileVar}
        base/${inputFile}.bro
        ${inputFile}.func_def
        ${inputFile}.func_h
        ${inputFile}.func_init
        ${inputFile}.netvar_def
        ${inputFile}.netvar_h
        ${inputFile}.netvar_init
    )
endmacro(GET_BIF_OUTPUT_FILES)

set(BIF_SRCS
    bro.bif
    logging.bif
    input.bif
    event.bif
    file_analysis.bif
    const.bif
    types.bif
    strings.bif
    reporter.bif
)

foreach (bift ${BIF_SRCS})
    bif_target(${bift})
endforeach ()

########################################################################
## BinPAC-dependent targets

set(BINPAC_AUXSRC
    binpac.pac
    bro.pac
    binpac_bro.h
)

# A macro to define a command that uses the BinPac compiler to
# produce C++ code that implements a protocol parser/analyzer
# The outputs of the command are appended to list ALL_BINPAC_OUTPUTS
# All arguments to this macro are appended to list ALL_BINPAC_INPUTS
macro(BINPAC_TARGET pacFile)
    get_filename_component(basename ${pacFile} NAME_WE)
    add_custom_command(OUTPUT ${CMAKE_CURRENT_BINARY_DIR}/${basename}_pac.h
                              ${CMAKE_CURRENT_BINARY_DIR}/${basename}_pac.cc
                       COMMAND ${BinPAC_EXE}
                       ARGS -q -d ${CMAKE_CURRENT_BINARY_DIR}
                            -I ${CMAKE_CURRENT_SOURCE_DIR}
                            ${CMAKE_CURRENT_SOURCE_DIR}/${pacFile}
                       DEPENDS ${BinPAC_EXE} ${pacFile}
                               ${BINPAC_AUXSRC} ${ARGN}
                       COMMENT "[BINPAC] Processing ${pacFile}"
    )
    list(APPEND ALL_BINPAC_INPUTS ${ARGV})
    list(APPEND ALL_BINPAC_OUTPUTS
         ${CMAKE_CURRENT_BINARY_DIR}/${basename}_pac.h
         ${CMAKE_CURRENT_BINARY_DIR}/${basename}_pac.cc)
endmacro(BINPAC_TARGET)

binpac_target(binpac-lib.pac)
binpac_target(binpac_bro-lib.pac)

binpac_target(ayiya.pac
    ayiya-protocol.pac ayiya-analyzer.pac)
binpac_target(bittorrent.pac
    bittorrent-protocol.pac bittorrent-analyzer.pac)
binpac_target(dce_rpc.pac
    dce_rpc-protocol.pac dce_rpc-analyzer.pac epmapper.pac)
binpac_target(dce_rpc_simple.pac
    dce_rpc-protocol.pac epmapper.pac)
binpac_target(dhcp.pac
    dhcp-protocol.pac dhcp-analyzer.pac)
binpac_target(dns.pac
    dns-protocol.pac dns-analyzer.pac)
binpac_target(dns_tcp.pac
    dns.pac)
binpac_target(gtpv1.pac
    gtpv1-protocol.pac gtpv1-analyzer.pac)
binpac_target(http.pac
    http-protocol.pac http-analyzer.pac)
binpac_target(ncp.pac)
binpac_target(netflow.pac
    netflow-protocol.pac netflow-analyzer.pac)
binpac_target(smb.pac
    smb-protocol.pac smb-pipe.pac smb-mailslot.pac)
binpac_target(socks.pac
    socks-protocol.pac socks-analyzer.pac)
binpac_target(ssl.pac
    ssl-defs.pac ssl-protocol.pac ssl-analyzer.pac)
binpac_target(syslog.pac
    syslog-protocol.pac syslog-analyzer.pac)
binpac_target(modbus.pac
    modbus-protocol.pac modbus-analyzer.pac)

########################################################################
## bro target

find_package (Threads)

# Avoid CMake warning about "3rdparty" looking like a number.
cmake_policy(PUSH)
cmake_policy(SET CMP0012 NEW)

# This macro stores associated headers for any C/C++ source files given
# as arguments (past _var) as a list in the CMake variable named "_var".
macro(COLLECT_HEADERS _var)
    foreach (src ${ARGN})
        get_filename_component(ext ${src} EXT)
        if (${ext} STREQUAL ".cc" OR ${ext} STREQUAL ".c")
            get_filename_component(base ${src} NAME_WE)
            get_filename_component(dir ${src} PATH)
            if (NOT "${dir}")
                set(dir ${CMAKE_CURRENT_SOURCE_DIR})
            endif ()
            set(header "${dir}/${base}.h")
            if (EXISTS ${header})
                list(APPEND ${_var} ${header})
            endif ()
        endif ()
    endforeach ()
endmacro(COLLECT_HEADERS _var)

cmake_policy(POP)

# define a command that's used to run the make_dbg_constants.pl script
# building the bro binary depends on the outputs of this script
add_custom_command(OUTPUT ${CMAKE_CURRENT_BINARY_DIR}/DebugCmdConstants.h
                          ${CMAKE_CURRENT_BINARY_DIR}/DebugCmdInfoConstants.cc
                   COMMAND ${PERL_EXECUTABLE}
                   ARGS ${CMAKE_CURRENT_SOURCE_DIR}/make_dbg_constants.pl
                        ${CMAKE_CURRENT_SOURCE_DIR}/DebugCmdInfoConstants.in
                   DEPENDS ${CMAKE_CURRENT_SOURCE_DIR}/make_dbg_constants.pl
                           ${CMAKE_CURRENT_SOURCE_DIR}/DebugCmdInfoConstants.in
                   COMMENT "[Perl] Processing debug commands"
                   WORKING_DIRECTORY ${CMAKE_CURRENT_BINARY_DIR}
)

set_source_files_properties(nb_dns.c PROPERTIES COMPILE_FLAGS
                            -fno-strict-aliasing)

set(bro_SRCS
    ${CMAKE_CURRENT_BINARY_DIR}/version.c
    ${BIF_SRCS}
    ${ALL_BIF_OUTPUTS}
    ${BINPAC_AUXSRC}
    ${ALL_BINPAC_INPUTS}
    ${ALL_BINPAC_OUTPUTS}
    ${TRANSFORMED_BISON_OUTPUTS}
    ${FLEX_RuleScanner_OUTPUTS}
    ${FLEX_RuleScanner_INPUT}
    ${BISON_RuleParser_INPUT}
    ${FLEX_REScanner_OUTPUTS}
    ${FLEX_REScanner_INPUT}
    ${BISON_REParser_INPUT}
    ${FLEX_Scanner_OUTPUTS}
    ${FLEX_Scanner_INPUT}
    ${BISON_Parser_INPUT}
    ${CMAKE_CURRENT_BINARY_DIR}/DebugCmdConstants.h
    main.cc
    net_util.cc
    util.cc
    module_util.cc
    Analyzer.cc
    Anon.cc
    ARP.cc
    Attr.cc
    AYIYA.cc
    BackDoor.cc
    Base64.cc
    BitTorrent.cc
    BitTorrentTracker.cc
    BPF_Program.cc
    BroDoc.cc
    BroDocObj.cc
    Brofiler.cc
    BroString.cc
    CCL.cc
    ChunkedIO.cc
    CompHash.cc
    Conn.cc
    ConnSizeAnalyzer.cc
    ContentLine.cc
    DCE_RPC.cc
    DFA.cc
    DHCP-binpac.cc
    DNS.cc
    DNS-binpac.cc
    DNS_Mgr.cc
    DbgBreakpoint.cc
    DbgHelp.cc
    DbgWatch.cc
    Debug.cc
    DebugCmds.cc
    DebugLogger.cc
    Desc.cc
    Dict.cc
    Discard.cc
    DPM.cc
    EquivClass.cc
    Event.cc
    EventHandler.cc
    EventLauncher.cc
    EventRegistry.cc
    Expr.cc
    FTP.cc
    File.cc
    FileAnalyzer.cc
    Finger.cc
    FlowSrc.cc
    Frag.cc
    Frame.cc
    Func.cc
    Gnutella.cc
    GTPv1.cc
    HTTP.cc
    HTTP-binpac.cc
    Hash.cc
    ICMP.cc
    ID.cc
    Ident.cc
    IntSet.cc
    InterConn.cc
    IOSource.cc
    IP.cc
    IPAddr.cc
    IRC.cc
    List.cc
    Reporter.cc
    Login.cc
    MIME.cc
    Modbus.cc
    NCP.cc
    NFA.cc
    NFS.cc
    NTP.cc
    NVT.cc
    Net.cc
    NetVar.cc
    NetbiosSSN.cc
    Obj.cc
    OpaqueVal.cc
    OSFinger.cc
    PacketFilter.cc
    PacketSort.cc
    PersistenceSerializer.cc
    PktSrc.cc
    PIA.cc
    PolicyFile.cc
    POP3.cc
    Portmap.cc
    PrefixTable.cc
    PriorityQueue.cc
    Queue.cc
    RandTest.cc
    RE.cc
    RPC.cc
    Reassem.cc
    RemoteSerializer.cc
    Rlogin.cc
    RSH.cc
    Rule.cc
    RuleAction.cc
    RuleCondition.cc
    RuleMatcher.cc
    ScriptAnaly.cc
    SmithWaterman.cc
    SMB.cc
    SMTP.cc
    SOCKS.cc
    SSH.cc
    SSL.cc
    Scope.cc
    SerializationFormat.cc
    SerialObj.cc
    Serializer.cc
    Sessions.cc
    StateAccess.cc
    Stats.cc
    SteppingStone.cc
    Stmt.cc
    Syslog-binpac.cc
    TCP.cc
    TCP_Endpoint.cc
    TCP_Reassembler.cc
    Telnet.cc
    Teredo.cc
    Timer.cc
    Traverse.cc
    Trigger.cc
    TunnelEncapsulation.cc
    Type.cc
    UDP.cc
    Val.cc
    Var.cc
    XDR.cc
    ZIP.cc
    bsd-getopt-long.c
    bro_inet_ntop.c
    cq.c
    patricia.c
    setsignal.c
    PacketDumper.cc
    strsep.c
    modp_numtoa.c

    threading/AsciiFormatter.cc
    threading/BasicThread.cc
    threading/Manager.cc
    threading/MsgThread.cc
    threading/SerialTypes.cc

    logging/Manager.cc
    logging/WriterBackend.cc
    logging/WriterFrontend.cc
    logging/writers/Ascii.cc
    logging/writers/DataSeries.cc
    logging/writers/SQLite.cc
    logging/writers/ElasticSearch.cc
    logging/writers/None.cc

    input/Manager.cc
    input/ReaderBackend.cc
    input/ReaderFrontend.cc
    input/readers/Ascii.cc
    input/readers/Raw.cc
    input/readers/Benchmark.cc
<<<<<<< HEAD
    input/readers/Binary.cc

    file_analysis/Manager.cc
    file_analysis/File.cc
    file_analysis/FileTimer.cc
    file_analysis/FileID.h
    file_analysis/Analyzer.h
    file_analysis/AnalyzerSet.cc
    file_analysis/Extract.cc
    file_analysis/Hash.cc
    file_analysis/DataEvent.cc
=======
    input/readers/SQLite.cc

    "3rdparty/sqlite3.c"
>>>>>>> 4fe0e221

    nb_dns.c
    digest.h
)

collect_headers(bro_HEADERS ${bro_SRCS})

add_executable(bro ${bro_SRCS} ${bro_HEADERS})

target_link_libraries(bro ${brodeps} ${CMAKE_THREAD_LIBS_INIT} ${CMAKE_DL_LIBS})

install(TARGETS bro DESTINATION bin)
install(FILES ${INSTALL_BIF_OUTPUTS} DESTINATION ${BRO_SCRIPT_INSTALL_PATH}/base)

set(BRO_EXE bro
    CACHE STRING "Bro executable binary" FORCE)<|MERGE_RESOLUTION|>--- conflicted
+++ resolved
@@ -454,8 +454,8 @@
     input/readers/Ascii.cc
     input/readers/Raw.cc
     input/readers/Benchmark.cc
-<<<<<<< HEAD
     input/readers/Binary.cc
+    input/readers/SQLite.cc
 
     file_analysis/Manager.cc
     file_analysis/File.cc
@@ -466,11 +466,8 @@
     file_analysis/Extract.cc
     file_analysis/Hash.cc
     file_analysis/DataEvent.cc
-=======
-    input/readers/SQLite.cc
 
     "3rdparty/sqlite3.c"
->>>>>>> 4fe0e221
 
     nb_dns.c
     digest.h
