--- conflicted
+++ resolved
@@ -372,12 +372,7 @@
     "\nCXXFLAGS:          ${CMAKE_CXX_FLAGS} ${CMAKE_CXX_FLAGS_${BuildType}}"
     "\nCPP:               ${CMAKE_CXX_COMPILER}"
     "\n"
-<<<<<<< HEAD
-    "\nBroctl:            ${INSTALL_BROCTL}"
-=======
-    "\nBroccoli:          ${INSTALL_BROCCOLI}"
     "\nZeekControl:       ${INSTALL_ZEEKCTL}"
->>>>>>> bbaee152
     "\nAux. Tools:        ${INSTALL_AUX_TOOLS}"
     "\n"
     "\nlibmaxminddb:      ${USE_GEOIP}"
