##! This script supports how Bro sets it's BPF capture filter.  By default
##! Bro sets a capture filter that allows all traffic.  If a filter
##! is set on the command line, that filter takes precedence over the default
##! open filter and all filters defined in Bro scripts with the
##! :bro:id:`capture_filters` and :bro:id:`restrict_filters` variables.

@load base/frameworks/notice
@load base/frameworks/protocols

module PacketFilter;

export {
	## Add the packet filter logging stream.
	redef enum Log::ID += { LOG };

	## Add notice types related to packet filter errors.
	redef enum Notice::Type += {
		## This notice is generated if a packet filter is unable to be compiled.
		Compile_Failure,

		## This notice is generated if a packet filter is fails to install.
		Install_Failure,
		
		## Generated when a notice takes too long to compile.
		Too_Long_To_Compile_Filter
	};

	## The record type defining columns to be logged in the packet filter
	## logging stream.
	type Info: record {
		## The time at which the packet filter installation attempt was made.
		ts:     time   &log;

		## This is a string representation of the node that applied this
		## packet filter.  It's mostly useful in the context of dynamically
		## changing filters on clusters.
		node:   string &log &optional;

		## The packet filter that is being set.
		filter: string &log;

		## Indicate if this is the filter set during initialization.
		init:   bool   &log &default=F;

		## Indicate if the filter was applied successfully.
		success: bool  &log &default=T;
	};
<<<<<<< HEAD
	
	## The BPF filter that is used by default to define what traffic should
	## be captured.  Filters defined in :bro:id:`restrict_filters` will still
	## be applied to reduce the captured traffic.
	const default_capture_filter = "ip or not ip" &redef;
	
	## Filter string which is unconditionally or'ed to the beginning of every 
	## dynamically built filter.
	const unrestricted_filter = "" &redef;
	
	## The maximum amount of time that you'd like to allow for filters to compile.
	## If this time is exceeded, compensation measures may be taken by the framework
	## to reduce the filter size.  This threshold being crossed also results in
	## the :bro:enum:`PacketFilter::Too_Long_To_Compile_Filter` notice.
	const max_filter_compile_time = 100msec &redef;
	
	## Install a BPF filter to exclude some traffic.  The filter should positively
	## match what is to be excluded, it will be wrapped in a "not".
	##
	## filter_id: A somewhat arbitrary string that can be used to identify 
	##            the filter.
	##
	## filter: A BPF expression of traffic that should be excluded.
	##
	## Returns: A boolean value to indicate if the fitler was successfully
	##          installed or not.
	global exclude: function(filter_id: string, filter: string): bool;
	
	## Install a temporary filter to traffic which should not be passed through
	## the BPF filter.  The filter should match the traffic you don't want
	## to see (it will be wrapped in a "not" condition).
	##
	## filter_id: A somewhat arbitrary string that can be used to identify 
	##            the filter.
	##
	## filter: A BPF expression of traffic that should be excluded.
	##
	## length: The duration for which this filter should be put in place.
	##
	## Returns: A boolean value to indicate if the filter was successfully 
	##          installed or not.
	global exclude_for: function(filter_id: string, filter: string, span: interval): bool;
	
	## Call this function to build and install a new dynamically built
	## packet filter.
	global install: function();
	
	## A data structure to represent filter generating factories.
	type FilterFactory: record {
		## A function that is directly called when generating the complete filter.
		func : function();
	};
	
	## API function to register a new factory for dynamic restriction filters.
	global register_filter_factory: function(ff: FilterFactory);
	
	## Enables the old filtering approach of "only watch common ports for 
	## analyzed protocols".
	## Unless you know what you are doing, leave this set to F.
	const enable_auto_protocol_capture_filters = F &redef;
	
	## This is where the default packet filter is stored and it should not 
=======

	## By default, Bro will examine all packets. If this is set to false,
	## it will dynamically build a BPF filter that only select protocols
	## for which the user has loaded a corresponding analysis script.
	## The latter used to be default for Bro versions < 2.0. That has now
	## changed however to enable port-independent protocol analysis.
	const all_packets = T &redef;

	## Filter string which is unconditionally or'ed to the beginning of every
	## dynamically built filter.
	const unrestricted_filter = "" &redef;

	## Call this function to build and install a new dynamically built
	## packet filter.
	global install: function();

	## This is where the default packet filter is stored and it should not
>>>>>>> 8766a2e2
	## normally be modified by users.
	global current_filter = "<not set yet>";
}

global dynamic_restrict_filters: table[string] of string = {};

# Set the default capture filter.
redef capture_filters += { ["default"] = default_capture_filter };

# Track if a filter is currenlty building so functions that would ultimately 
# install a filter immediately can still be used buy they won't try to build or
# install the filter.
global currently_building = F;

global filter_factories: set[FilterFactory] = {};

redef enum PcapFilterID += {
	DefaultPcapFilter,
	FilterTester,
};

function test_filter(filter: string): bool
	{
	if ( ! precompile_pcap_filter(FilterTester, filter) )
		{
		# The given filter was invalid
		# TODO: generate a notice.
		return F;
		}
	return T;
	}

event bro_init() &priority=6
	{
	Log::create_stream(PacketFilter::LOG, [$columns=Info]);
	
	# Preverify the capture and restrict filters to give more granular failure messages.
	for ( id in capture_filters )
		{
		if ( ! test_filter(capture_filters[id]) )
			Reporter::fatal(fmt("Invalid capture_filter named '%s' - '%s'", id, capture_filters[id]));
		}
		
	for ( id in restrict_filters )
		{
		if ( ! test_filter(restrict_filters[id]) )
			Reporter::fatal(fmt("Invalid restrict filter named '%s' - '%s'", id, restrict_filters[id]));
		}
	
	install();
	}
	
function register_filter_factory(ff: FilterFactory)
	{
	add filter_factories[ff];
	}

<<<<<<< HEAD
event remove_dynamic_filter(filter_id: string)
	{
	if ( filter_id in dynamic_restrict_filters )
		{
		delete dynamic_restrict_filters[filter_id];
		install();
		}
	}

function exclude(filter_id: string, filter: string): bool
	{
	if ( ! test_filter(filter) )
		return F;
		
	dynamic_restrict_filters[filter_id] = filter;
	install();
	return T;
	}

function exclude_for(filter_id: string, filter: string, span: interval): bool
	{
	if ( exclude(filter_id, filter) )
		{
		schedule span { remove_dynamic_filter(filter_id) };
		return T;
		}
	return F;
	}

function build(): string
	{
	if ( cmd_line_bpf_filter != "" )
		# Return what the user specified on the command line;
		return cmd_line_bpf_filter;
	
	currently_building = T;
	
	# Install the default capture filter.
	local cfilter = "";
	
	if ( |capture_filters| == 0 && ! enable_auto_protocol_capture_filters )
		cfilter = default_capture_filter;
		
	for ( id in capture_filters )
		cfilter = combine_filters(cfilter, "or", capture_filters[id]);
	
	if ( enable_auto_protocol_capture_filters )
		cfilter = combine_filters(cfilter, "or", Protocols::to_bpf());
	
	# Apply the restriction filters.
	local rfilter = "";
	for ( id in restrict_filters )
		rfilter = combine_filters(rfilter, "and", restrict_filters[id]);
	
	# Apply the dynamic restriction filters.
	for ( filt in dynamic_restrict_filters )
		rfilter = combine_filters(rfilter, "and", string_cat("not (", dynamic_restrict_filters[filt], ")"));

	# Generate all of the plugin factory based filters.
	for ( factory in filter_factories )
		{
		factory$func();
		}
	
	# Finally, join them into one filter.
	local filter = combine_filters(cfilter, "and", rfilter);
	
	if ( unrestricted_filter != "" )
		filter = combine_filters(unrestricted_filter, "or", filter);
	
	currently_building = F;
=======
	if ( all_packets )
		# Return an "always true" filter.
		return "ip or not ip";

	# Build filter dynamically.

	# First the capture_filter.
	local cfilter = "";
	for ( id in capture_filters )
		cfilter = combine_filters(cfilter, capture_filters[id], "or");

	# Then the restrict_filter.
	local rfilter = "";
	for ( id in restrict_filters )
		rfilter = combine_filters(rfilter, restrict_filters[id], "and");

	# Finally, join them into one filter.
	local filter = combine_filters(rfilter, cfilter, "and");
	if ( unrestricted_filter != "" )
		filter = combine_filters(unrestricted_filter, filter, "or");

>>>>>>> 8766a2e2
	return filter;
	}

function install()
	{
	if ( currently_building )
		return;
	
	current_filter = build();
	
	#local ts = current_time();
	if ( ! precompile_pcap_filter(DefaultPcapFilter, current_filter) )
		{
		NOTICE([$note=Compile_Failure,
		        $msg=fmt("Compiling packet filter failed"),
		        $sub=current_filter]);
		Reporter::fatal(fmt("Bad pcap filter '%s'", current_filter));
		}
<<<<<<< HEAD
	
	#local diff = current_time()-ts;
	#if ( diff > max_filter_compile_time )
	#	NOTICE([$note=Too_Long_To_Compile_Filter,
	#	        $msg=fmt("A BPF filter is taking longer than %0.6f seconds to compile", diff)]);
	
=======

>>>>>>> 8766a2e2
	# Do an audit log for the packet filter.
	local info: Info;
	info$ts = network_time();
	# If network_time() is 0.0 we're at init time so use the wall clock.
	if ( info$ts == 0.0 )
		{
		info$ts = current_time();
		info$init = T;
		}
<<<<<<< HEAD
	info$filter = current_filter;
	
=======
	info$filter = default_filter;

>>>>>>> 8766a2e2
	if ( ! install_pcap_filter(DefaultPcapFilter) )
		{
		# Installing the filter failed for some reason.
		info$success = F;
		NOTICE([$note=Install_Failure,
		        $msg=fmt("Installing packet filter failed"),
		        $sub=current_filter]);
		}
<<<<<<< HEAD
		
	
=======

>>>>>>> 8766a2e2
	if ( reading_live_traffic() || reading_traces() )
		Log::write(PacketFilter::LOG, info);
	}<|MERGE_RESOLUTION|>--- conflicted
+++ resolved
@@ -17,7 +17,7 @@
 	redef enum Notice::Type += {
 		## This notice is generated if a packet filter is unable to be compiled.
 		Compile_Failure,
-
+	
 		## This notice is generated if a packet filter is fails to install.
 		Install_Failure,
 		
@@ -30,22 +30,21 @@
 	type Info: record {
 		## The time at which the packet filter installation attempt was made.
 		ts:     time   &log;
-
+		
 		## This is a string representation of the node that applied this
 		## packet filter.  It's mostly useful in the context of dynamically
 		## changing filters on clusters.
 		node:   string &log &optional;
-
+		
 		## The packet filter that is being set.
 		filter: string &log;
-
+		
 		## Indicate if this is the filter set during initialization.
 		init:   bool   &log &default=F;
-
+		
 		## Indicate if the filter was applied successfully.
 		success: bool  &log &default=T;
 	};
-<<<<<<< HEAD
 	
 	## The BPF filter that is used by default to define what traffic should
 	## be captured.  Filters defined in :bro:id:`restrict_filters` will still
@@ -108,25 +107,6 @@
 	const enable_auto_protocol_capture_filters = F &redef;
 	
 	## This is where the default packet filter is stored and it should not 
-=======
-
-	## By default, Bro will examine all packets. If this is set to false,
-	## it will dynamically build a BPF filter that only select protocols
-	## for which the user has loaded a corresponding analysis script.
-	## The latter used to be default for Bro versions < 2.0. That has now
-	## changed however to enable port-independent protocol analysis.
-	const all_packets = T &redef;
-
-	## Filter string which is unconditionally or'ed to the beginning of every
-	## dynamically built filter.
-	const unrestricted_filter = "" &redef;
-
-	## Call this function to build and install a new dynamically built
-	## packet filter.
-	global install: function();
-
-	## This is where the default packet filter is stored and it should not
->>>>>>> 8766a2e2
 	## normally be modified by users.
 	global current_filter = "<not set yet>";
 }
@@ -184,7 +164,6 @@
 	add filter_factories[ff];
 	}
 
-<<<<<<< HEAD
 event remove_dynamic_filter(filter_id: string)
 	{
 	if ( filter_id in dynamic_restrict_filters )
@@ -256,29 +235,6 @@
 		filter = combine_filters(unrestricted_filter, "or", filter);
 	
 	currently_building = F;
-=======
-	if ( all_packets )
-		# Return an "always true" filter.
-		return "ip or not ip";
-
-	# Build filter dynamically.
-
-	# First the capture_filter.
-	local cfilter = "";
-	for ( id in capture_filters )
-		cfilter = combine_filters(cfilter, capture_filters[id], "or");
-
-	# Then the restrict_filter.
-	local rfilter = "";
-	for ( id in restrict_filters )
-		rfilter = combine_filters(rfilter, restrict_filters[id], "and");
-
-	# Finally, join them into one filter.
-	local filter = combine_filters(rfilter, cfilter, "and");
-	if ( unrestricted_filter != "" )
-		filter = combine_filters(unrestricted_filter, filter, "or");
-
->>>>>>> 8766a2e2
 	return filter;
 	}
 
@@ -297,16 +253,12 @@
 		        $sub=current_filter]);
 		Reporter::fatal(fmt("Bad pcap filter '%s'", current_filter));
 		}
-<<<<<<< HEAD
 	
 	#local diff = current_time()-ts;
 	#if ( diff > max_filter_compile_time )
 	#	NOTICE([$note=Too_Long_To_Compile_Filter,
 	#	        $msg=fmt("A BPF filter is taking longer than %0.6f seconds to compile", diff)]);
 	
-=======
-
->>>>>>> 8766a2e2
 	# Do an audit log for the packet filter.
 	local info: Info;
 	info$ts = network_time();
@@ -316,13 +268,8 @@
 		info$ts = current_time();
 		info$init = T;
 		}
-<<<<<<< HEAD
 	info$filter = current_filter;
 	
-=======
-	info$filter = default_filter;
-
->>>>>>> 8766a2e2
 	if ( ! install_pcap_filter(DefaultPcapFilter) )
 		{
 		# Installing the filter failed for some reason.
@@ -331,12 +278,8 @@
 		        $msg=fmt("Installing packet filter failed"),
 		        $sub=current_filter]);
 		}
-<<<<<<< HEAD
-		
-	
-=======
-
->>>>>>> 8766a2e2
+		
+	
 	if ( reading_live_traffic() || reading_traces() )
 		Log::write(PacketFilter::LOG, info);
 	}