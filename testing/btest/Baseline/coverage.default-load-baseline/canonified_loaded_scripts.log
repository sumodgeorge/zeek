--- conflicted
+++ resolved
@@ -3,7 +3,7 @@
 #empty_field	(empty)
 #unset_field	-
 #path	loaded_scripts
-#open	2013-04-22-18-02-50
+#open	2013-05-03-20-51-32
 #fields	name
 #types	string
 scripts/base/init-bare.bro
@@ -26,19 +26,13 @@
   scripts/base/frameworks/input/__load__.bro
     scripts/base/frameworks/input/main.bro
       build/src/base/input.bif.bro
-<<<<<<< HEAD
-    scripts/base/frameworks/input/./readers/ascii.bro
-    scripts/base/frameworks/input/./readers/raw.bro
-    scripts/base/frameworks/input/./readers/benchmark.bro
-    scripts/base/frameworks/input/./readers/binary.bro
-  scripts/base/frameworks/file-analysis/__load__.bro
-    scripts/base/frameworks/file-analysis/./main.bro
-      build/src/base/file_analysis.bif.bro
-=======
     scripts/base/frameworks/input/readers/ascii.bro
     scripts/base/frameworks/input/readers/raw.bro
     scripts/base/frameworks/input/readers/benchmark.bro
->>>>>>> 8992dc6c
+    scripts/base/frameworks/input/readers/binary.bro
+  scripts/base/frameworks/file-analysis/__load__.bro
+    scripts/base/frameworks/file-analysis/main.bro
+      build/src/base/file_analysis.bif.bro
 scripts/base/init-default.bro
   scripts/base/utils/site.bro
     scripts/base/utils/patterns.bro
@@ -106,58 +100,34 @@
     scripts/base/protocols/dns/consts.bro
     scripts/base/protocols/dns/main.bro
   scripts/base/protocols/ftp/__load__.bro
-<<<<<<< HEAD
-    scripts/base/protocols/ftp/./utils-commands.bro
-    scripts/base/protocols/ftp/./main.bro
-    scripts/base/protocols/ftp/./file-analysis.bro
-    scripts/base/protocols/ftp/./file-extract.bro
-    scripts/base/protocols/ftp/./gridftp.bro
-=======
     scripts/base/protocols/ftp/utils-commands.bro
     scripts/base/protocols/ftp/main.bro
+    scripts/base/protocols/ftp/file-analysis.bro
     scripts/base/protocols/ftp/file-extract.bro
     scripts/base/protocols/ftp/gridftp.bro
->>>>>>> 8992dc6c
       scripts/base/protocols/ssl/__load__.bro
         scripts/base/protocols/ssl/consts.bro
         scripts/base/protocols/ssl/main.bro
         scripts/base/protocols/ssl/mozilla-ca-list.bro
   scripts/base/protocols/http/__load__.bro
-<<<<<<< HEAD
-    scripts/base/protocols/http/./main.bro
-    scripts/base/protocols/http/./utils.bro
-    scripts/base/protocols/http/./file-analysis.bro
-    scripts/base/protocols/http/./file-ident.bro
-    scripts/base/protocols/http/./file-hash.bro
-    scripts/base/protocols/http/./file-extract.bro
-  scripts/base/protocols/irc/__load__.bro
-    scripts/base/protocols/irc/./main.bro
-    scripts/base/protocols/irc/./dcc-send.bro
-    scripts/base/protocols/irc/./file-analysis.bro
-=======
     scripts/base/protocols/http/main.bro
     scripts/base/protocols/http/utils.bro
+    scripts/base/protocols/http/file-analysis.bro
     scripts/base/protocols/http/file-ident.bro
     scripts/base/protocols/http/file-hash.bro
     scripts/base/protocols/http/file-extract.bro
   scripts/base/protocols/irc/__load__.bro
     scripts/base/protocols/irc/main.bro
     scripts/base/protocols/irc/dcc-send.bro
->>>>>>> 8992dc6c
+    scripts/base/protocols/irc/file-analysis.bro
   scripts/base/protocols/modbus/__load__.bro
     scripts/base/protocols/modbus/consts.bro
     scripts/base/protocols/modbus/main.bro
   scripts/base/protocols/smtp/__load__.bro
-<<<<<<< HEAD
-    scripts/base/protocols/smtp/./main.bro
-    scripts/base/protocols/smtp/./entities.bro
-    scripts/base/protocols/smtp/./entities-excerpt.bro
-    scripts/base/protocols/smtp/./file-analysis.bro
-=======
     scripts/base/protocols/smtp/main.bro
     scripts/base/protocols/smtp/entities.bro
     scripts/base/protocols/smtp/entities-excerpt.bro
->>>>>>> 8992dc6c
+    scripts/base/protocols/smtp/file-analysis.bro
   scripts/base/protocols/socks/__load__.bro
     scripts/base/protocols/socks/consts.bro
     scripts/base/protocols/socks/main.bro
@@ -168,4 +138,4 @@
     scripts/base/protocols/syslog/main.bro
   scripts/base/misc/find-checksum-offloading.bro
 scripts/policy/misc/loaded-scripts.bro
-#close	2013-04-22-18-02-50+#close	2013-05-03-20-51-32