--- conflicted
+++ resolved
@@ -1,36 +1,4 @@
 [source=../input.log, reader=Input::READER_RAW, mode=Input::STREAM, name=input, fields=<no value description>, want_record=F, ev=line
-{ 
-print outfile, A::description;
-print outfile, A::tpe;
-print outfile, A::s;
-try = try + 1;
-if (8 == try) 
-{ 
-close(outfile);
-terminate();
-}
-<<<<<<< HEAD
-=======
-
-}, config={
->>>>>>> 86826770
-
-}]
-Input::EVENT_NEW
-sdfkh:KH;fdkncv;ISEUp34:Fkdj;YVpIODhfDF
-[source=../input.log, reader=Input::READER_RAW, mode=Input::STREAM, name=input, fields=<no value description>, want_record=F, ev=line
-<<<<<<< HEAD
-{ 
-print outfile, A::description;
-print outfile, A::tpe;
-print outfile, A::s;
-try = try + 1;
-if (8 == try) 
-{ 
-close(outfile);
-terminate();
-}
-=======
 { 
 print outfile, A::description;
 print outfile, A::tpe;
@@ -43,7 +11,23 @@
 }
 
 }, config={
->>>>>>> 86826770
+
+}]
+Input::EVENT_NEW
+sdfkh:KH;fdkncv;ISEUp34:Fkdj;YVpIODhfDF
+[source=../input.log, reader=Input::READER_RAW, mode=Input::STREAM, name=input, fields=<no value description>, want_record=F, ev=line
+{ 
+print outfile, A::description;
+print outfile, A::tpe;
+print outfile, A::s;
+try = try + 1;
+if (8 == try) 
+{ 
+close(outfile);
+terminate();
+}
+
+}, config={
 
 }]
 Input::EVENT_NEW
@@ -59,28 +43,13 @@
 close(outfile);
 terminate();
 }
-<<<<<<< HEAD
-=======
 
 }, config={
->>>>>>> 86826770
 
 }]
 Input::EVENT_NEW
 q3r3057fdf
 [source=../input.log, reader=Input::READER_RAW, mode=Input::STREAM, name=input, fields=<no value description>, want_record=F, ev=line
-<<<<<<< HEAD
-{ 
-print outfile, A::description;
-print outfile, A::tpe;
-print outfile, A::s;
-try = try + 1;
-if (8 == try) 
-{ 
-close(outfile);
-terminate();
-}
-=======
 { 
 print outfile, A::description;
 print outfile, A::tpe;
@@ -93,7 +62,6 @@
 }
 
 }, config={
->>>>>>> 86826770
 
 }]
 Input::EVENT_NEW
@@ -109,28 +77,13 @@
 close(outfile);
 terminate();
 }
-<<<<<<< HEAD
-=======
 
 }, config={
->>>>>>> 86826770
 
 }]
 Input::EVENT_NEW
 
 [source=../input.log, reader=Input::READER_RAW, mode=Input::STREAM, name=input, fields=<no value description>, want_record=F, ev=line
-<<<<<<< HEAD
-{ 
-print outfile, A::description;
-print outfile, A::tpe;
-print outfile, A::s;
-try = try + 1;
-if (8 == try) 
-{ 
-close(outfile);
-terminate();
-}
-=======
 { 
 print outfile, A::description;
 print outfile, A::tpe;
@@ -143,7 +96,6 @@
 }
 
 }, config={
->>>>>>> 86826770
 
 }]
 Input::EVENT_NEW
@@ -159,28 +111,13 @@
 close(outfile);
 terminate();
 }
-<<<<<<< HEAD
-=======
 
 }, config={
->>>>>>> 86826770
 
 }]
 Input::EVENT_NEW
 sdf
 [source=../input.log, reader=Input::READER_RAW, mode=Input::STREAM, name=input, fields=<no value description>, want_record=F, ev=line
-<<<<<<< HEAD
-{ 
-print outfile, A::description;
-print outfile, A::tpe;
-print outfile, A::s;
-try = try + 1;
-if (8 == try) 
-{ 
-close(outfile);
-terminate();
-}
-=======
 { 
 print outfile, A::description;
 print outfile, A::tpe;
@@ -193,7 +130,6 @@
 }
 
 }, config={
->>>>>>> 86826770
 
 }]
 Input::EVENT_NEW
